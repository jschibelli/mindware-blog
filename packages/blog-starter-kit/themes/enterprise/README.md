# A statically generated blog example using Next.js 15.5.2, Markdown, and TypeScript with Hashnode 💫

This is the existing [blog-starter](https://github.com/vercel/next.js/tree/canary/examples/blog-starter) plus TypeScript, wired with [Hashnode](https://hashnode.com).

We've used [Hashnode APIs](https://apidocs.hashnode.com) and integrated them with this blog starter kit.

## Requirements

- **Node.js**: 20.11.0 or higher (required for Next.js 15)
- **npm**: 10.2.4 or higher
- **Next.js**: 15.5.2 (latest stable)
- **React**: 18.3.1
- **TypeScript**: 5.3.3 or higher

## Quick Start

### 1. Clone and Install

```bash
# Clone the repository
git clone https://github.com/jschibelli/mindware-blog.git
cd mindware-blog/packages/blog-starter-kit/themes/enterprise

# Install dependencies
npm install
```

### 2. Environment Setup

Create a `.env.local` file in the root directory and add your environment variables (see [Control Center Setup](#control-center-setup) section below).

### 3. Database Setup

```bash
# Generate Prisma client
npm run db:generate

# Run database migrations
npm run db:migrate

# Seed the database (optional)
npm run db:seed
```

### 4. Development

```bash
# Start the development server
npm run dev
```

### 5. GitHub Projects Setup (Optional)

Set up a comprehensive GitHub Projects v2 board for portfolio management:

<<<<<<< HEAD
#### Prerequisites
Before running the setup script, ensure you have the following dependencies installed:

- **GitHub CLI**: Required for GitHub API interactions
  ```bash
  # Install GitHub CLI (macOS)
  brew install gh
  
  # Install GitHub CLI (Ubuntu/Debian)
  sudo apt install gh
  
  # Install GitHub CLI (Windows)
  winget install GitHub.cli
  ```

- **jq**: Required for JSON processing
  ```bash
  # Install jq (macOS)
  brew install jq
  
  # Install jq (Ubuntu/Debian)
  sudo apt install jq
  
  # Install jq (Windows)
  winget install jqlang.jq
  ```

- **Authentication**: Ensure you're authenticated with GitHub CLI
  ```bash
  gh auth login
  ```

#### Setup Process
=======
**Prerequisites:**
- [GitHub CLI](https://cli.github.com/) installed and authenticated
- [jq](https://stedolan.github.io/jq/) installed for JSON processing

>>>>>>> dd4cb02d
```bash
# Run the setup script
bash scripts/setup_portfolio_project.sh
```

#### What the script does:
- ✅ Creates a GitHub Project with custom fields (Status, Priority, Type, Area, Size, Target)
- ✅ Sets up issue templates for features and bugs
- ✅ Configures automated workflows to add issues/PRs to the project
- ✅ Creates project views (Board and Table)
- ✅ Sets up GitHub secrets for automation

#### Error Handling
If the setup script fails:

1. **Check dependencies**: Ensure GitHub CLI and jq are installed and accessible
2. **Verify authentication**: Run `gh auth status` to confirm you're logged in
3. **Check permissions**: Ensure you have admin access to the repository
4. **Review logs**: Check the script output for specific error messages
5. **Manual setup**: If automated setup fails, you can manually create the project and configure the secrets

#### Troubleshooting
- **Permission denied**: Ensure you have admin access to the repository
- **API rate limits**: Wait a few minutes and retry
- **Invalid token**: Re-authenticate with `gh auth login`
- **Project already exists**: The script will skip creation if a project already exists

**Note:** If the script fails, ensure you have the required permissions and dependencies installed.

Visit [http://localhost:3000](http://localhost:3000) to see your blog.

### 6. Testing

This project includes comprehensive testing across multiple dimensions:

#### Test Types

```bash
# Run all tests
npm run test:all

# Run specific test suites
npm run test:accessibility  # Accessibility tests (WCAG 2.1 AA compliance)
npm run test:functional     # Functional tests (user workflows)
npm run test:seo           # SEO tests (meta tags, structured data)
npm run test:visual        # Visual regression tests (UI consistency)
npm run test:case-studies  # Case study content validation tests

# Run tests with UI
npm run test:visual:ui

# Update visual snapshots
npm run test:visual:update
```

#### Testing Framework

The project uses **Playwright** for end-to-end testing with the following features:

- **Cross-browser testing** (Chrome, Firefox, Safari)
- **Accessibility testing** with axe-core integration
- **Visual regression testing** with screenshot comparison
- **Performance testing** with Lighthouse integration
- **SEO validation** with structured data testing

#### Unit Testing Example

Create unit tests for critical functionality:

```typescript
// __tests__/api/calendar.test.ts
import { describe, it, expect, vi } from 'vitest';
import { getAvailableSlots } from '@/lib/calendar-utils';

describe('Calendar Integration', () => {
  it('should handle SSL errors gracefully', async () => {
    // Mock SSL error
    vi.mock('googleapis', () => ({
      google: {
        calendar: () => ({
          events: {
            list: () => Promise.reject(new Error('SSL/TLS error'))
          }
        })
      }
    }));

    const result = await getAvailableSlots('2024-01-01');
    expect(result).toHaveProperty('fallback', true);
    expect(result.slots).toBeDefined();
  });

  it('should validate OAuth2 credentials', async () => {
    const mockCredentials = {
      clientId: 'test-client-id',
      clientSecret: 'test-secret',
      refreshToken: 'test-refresh-token'
    };

    const isValid = await validateOAuth2Credentials(mockCredentials);
    expect(isValid).toBe(true);
  });
});
```

#### Integration Testing

Test API integrations with mock data:

```typescript
// __tests__/integrations/hashnode.test.ts
import { describe, it, expect } from 'vitest';
import { fetchHashnodeArticles } from '@/lib/hashnode-api';

describe('Hashnode Integration', () => {
  it('should fetch articles successfully', async () => {
    const articles = await fetchHashnodeArticles();
    expect(Array.isArray(articles)).toBe(true);
    expect(articles[0]).toHaveProperty('title');
    expect(articles[0]).toHaveProperty('slug');
  });
});
```

#### Environment-Specific Testing

```bash
# Test with different environments
NODE_ENV=test npm run test:all
NODE_ENV=development npm run test:functional
NODE_ENV=production npm run test:seo
```

### 6. Production Build

```bash
# Build for production
npm run build

# Start production server
npm start
```

### 7. Code Quality

```bash
# Lint code
npm run lint

# Type check
npm run typecheck

# Format code
npm run format
```

## Hashnode Integration

This blog starter kit integrates with [Hashnode APIs](https://apidocs.hashnode.com) to provide:

- **Content Management**: Write articles on Hashnode and display them on your custom frontend
- **Publication Host**: Set `NEXT_PUBLIC_HASHNODE_PUBLICATION_HOST` to your Hashnode publication host
- **API Integration**: Automatic fetching of articles, tags, and publication data
- **SEO Optimization**: Built-in structured data and meta tags for better search visibility

### Hashnode API Endpoints Used

The integration uses these Hashnode GraphQL endpoints:

- **Articles**: `https://gql.hashnode.com/` - Fetches published articles
- **Publication**: Gets publication metadata and settings
- **Tags**: Retrieves article tags and categories
- **SEO Data**: Generates structured data for search engines

### GraphQL Queries

#### Fetch Articles Query

```graphql
query GetPosts($host: String!, $first: Int!, $after: String) {
  publication(host: $host) {
    posts(first: $first, after: $after) {
      edges {
        node {
          id
          title
          slug
          content {
            markdown
            html
          }
          author {
            name
            username
            profilePicture
          }
          tags {
            name
            slug
          }
          publishedAt
          readTimeInMinutes
          coverImage {
            url
          }
          seo {
            title
            description
          }
        }
        cursor
      }
      pageInfo {
        hasNextPage
        endCursor
      }
    }
  }
}
```

#### Publication Metadata Query

```graphql
query GetPublication($host: String!) {
  publication(host: $host) {
    title
    description
    url
    favicon
    logo
    socialMedia {
      twitter
      github
      website
    }
    preferences {
      logo
      darkMode {
        logo
      }
    }
  }
}
```

### API Data Structures

```typescript
// Complete article structure from Hashnode API
interface HashnodeArticle {
  id: string;
  title: string;
  slug: string;
  content: {
    markdown: string;
    html: string;
  };
  author: {
    name: string;
    username: string;
    profilePicture: string;
  };
  tags: Array<{
    name: string;
    slug: string;
  }>;
  publishedAt: string;
  readTimeInMinutes: number;
  coverImage?: {
    url: string;
  };
  seo?: {
    title?: string;
    description?: string;
  };
}

// Publication metadata structure
interface HashnodePublication {
  title: string;
  description: string;
  url: string;
  favicon?: string;
  logo?: string;
  socialMedia?: {
    twitter?: string;
    github?: string;
    website?: string;
  };
  preferences?: {
    logo?: string;
    darkMode?: {
      logo?: string;
    };
  };
}

// API response structure
interface HashnodeResponse<T> {
  data: T;
  errors?: Array<{
    message: string;
    locations?: Array<{
      line: number;
      column: number;
    }>;
  }>;
}
```

### API Integration Examples

#### Fetching Articles with Pagination

```typescript
// lib/hashnode-api.ts
import { GraphQLClient } from 'graphql-request';

const client = new GraphQLClient('https://gql.hashnode.com/');

export async function fetchHashnodeArticles(
  host: string,
  first: number = 10,
  after?: string
): Promise<HashnodeArticle[]> {
  const query = `
    query GetPosts($host: String!, $first: Int!, $after: String) {
      publication(host: $host) {
        posts(first: $first, after: $after) {
          edges {
            node {
              id
              title
              slug
              content { markdown html }
              author { name username profilePicture }
              tags { name slug }
              publishedAt
              readTimeInMinutes
              coverImage { url }
              seo { title description }
            }
            cursor
          }
          pageInfo {
            hasNextPage
            endCursor
          }
        }
      }
    }
  `;

  try {
    const response = await client.request(query, { host, first, after });
    return response.publication.posts.edges.map(edge => edge.node);
  } catch (error) {
    console.error('Error fetching Hashnode articles:', error);
    throw new Error('Failed to fetch articles from Hashnode');
  }
}
```

#### Error Handling and Fallbacks

```typescript
// lib/hashnode-fallback.ts
export async function getArticlesWithFallback(host: string) {
  try {
    return await fetchHashnodeArticles(host);
  } catch (error) {
    console.warn('Hashnode API unavailable, using fallback data');
    return getFallbackArticles();
  }
}

function getFallbackArticles(): HashnodeArticle[] {
  return [
    {
      id: 'fallback-1',
      title: 'Welcome to Our Blog',
      slug: 'welcome-to-our-blog',
      content: {
        markdown: '# Welcome\n\nThis is a fallback article.',
        html: '<h1>Welcome</h1><p>This is a fallback article.</p>'
      },
      author: {
        name: 'Admin',
        username: 'admin',
        profilePicture: '/default-avatar.png'
      },
      tags: [{ name: 'Welcome', slug: 'welcome' }],
      publishedAt: new Date().toISOString(),
      readTimeInMinutes: 1
    }
  ];
}
```

### Hashnode Setup

1. Create a [Hashnode account](https://hashnode.com) and publication
2. Get your publication host (e.g., `your-publication.hashnode.dev`)
3. Set the environment variable: `NEXT_PUBLIC_HASHNODE_PUBLICATION_HOST=your-publication.hashnode.dev`
4. Deploy to Vercel or your preferred platform

Demo of the `enterprise` theme: [https://demo.hashnode.com/engineering](https://demo.hashnode.com/engineering).

## Control Center Setup

The Control Center provides comprehensive integration with various services for managing your digital presence.

### Required Environment Variables

Copy the following to your `.env.local` file:

```bash
# Control Center Integrations
CRON_SECRET=replace-me-with-secure-random-string

# Gmail/Google Calendar
GOOGLE_CLIENT_ID=your_google_client_id
GOOGLE_CLIENT_SECRET=your_google_client_secret
GOOGLE_REDIRECT_URI=http://localhost:3000/api/google/oauth/callback
GOOGLE_OAUTH_REFRESH_TOKEN=your_google_refresh_token
GOOGLE_CALENDAR_ID=your_calendar_id@gmail.com
FIX_SSL_ISSUES=true

# LinkedIn
LINKEDIN_CLIENT_ID=your_linkedin_client_id
LINKEDIN_CLIENT_SECRET=your_linkedin_client_secret

# Facebook
FACEBOOK_APP_ID=your_facebook_app_id
FACEBOOK_APP_SECRET=your_facebook_app_secret
FACEBOOK_PAGE_ID=your_facebook_page_id

# GitHub
GITHUB_CLIENT_ID=your_github_client_id
GITHUB_CLIENT_SECRET=your_github_client_secret

# Vercel
VERCEL_API_TOKEN=your_vercel_api_token

# Sentry
SENTRY_API_TOKEN=your_sentry_api_token

# Plausible
PLAUSIBLE_API_TOKEN=your_plausible_api_token
PLAUSIBLE_SITE_ID=your_site_id

# Stripe
STRIPE_SECRET_KEY=your_stripe_secret_key
STRIPE_WEBHOOK_SECRET=your_stripe_webhook_secret
```

### OAuth Setup

#### Google (Gmail + Calendar)
1. Go to [Google Cloud Console](https://console.cloud.google.com/)
2. Create a new project or select existing
3. Enable Gmail API and Google Calendar API
4. Create OAuth 2.0 credentials
5. Add authorized redirect URI: `http://localhost:3000/api/google/oauth/callback`
6. Set scopes: `https://www.googleapis.com/auth/gmail.send https://www.googleapis.com/auth/calendar.events`

#### LinkedIn
1. Go to [LinkedIn Developers](https://www.linkedin.com/developers/)
2. Create a new app
3. Request access to Marketing Developer Platform
4. Set OAuth 2.0 scopes: `w_member_social`

#### Facebook
1. Go to [Facebook Developers](https://developers.facebook.com/)
2. Create a new app
3. Add Facebook Login product
4. Set OAuth redirect URIs
5. Request permissions: `pages_manage_posts`, `pages_read_engagement`

#### GitHub
1. Go to [GitHub OAuth Apps](https://github.com/settings/developers)
2. Create new OAuth App
3. Set Authorization callback URL: `http://localhost:3000/api/auth/callback/github`
4. Request scopes: `repo`, `user`

### Stripe Webhook Setup

1. Go to [Stripe Dashboard](https://dashboard.stripe.com/webhooks)
2. Create new webhook endpoint: `https://yourdomain.com/api/webhooks/stripe`
3. Select events to listen for:
   - `payout.paid`
   - `charge.succeeded`
   - `charge.refunded`
   - `invoice.payment_succeeded`
4. Copy the webhook signing secret to `STRIPE_WEBHOOK_SECRET`

### Vercel Cron Setup

Add this to your `vercel.json`:

```json
{
  "crons": [
    {
      "path": "/api/cron/run-jobs",
      "schedule": "*/5 * * * *"
    }
  ]
}
```

This will run the job processor every 5 minutes.

### Database Migration

After setting up environment variables, run:

```bash
npm run prisma:migrate
npm run prisma:generate
```

This will create the new `Job` and `Activity` tables.

### Feature Flags

Control which integrations are enabled using environment variables:

```bash
FEATURE_GMAIL=true
FEATURE_CALENDAR=true
FEATURE_SOCIAL=true
FEATURE_DEVOPS=true
FEATURE_ANALYTICS=true
FEATURE_FINANCE=true
```

### SSL/TLS Compatibility

For Node.js 20+ compatibility with Google Calendar API, set:

```bash
FIX_SSL_ISSUES=true
```

This enables SSL/TLS compatibility fixes for OpenSSL 3.0+ compatibility issues.

## Security Best Practices

### Environment Variables Security

**⚠️ CRITICAL**: Never commit sensitive environment variables to version control.

1. **Use `.env.local`** for local development (already in `.gitignore`)
2. **Rotate credentials regularly** - especially API keys and OAuth tokens
3. **Use different credentials** for development, staging, and production
4. **Limit API permissions** to only what's necessary for each service
5. **Monitor API usage** for unusual activity
6. **Use environment variable validation** with tools like `zod` for type safety
7. **Implement secret scanning** in CI/CD pipelines
8. **Use encrypted storage** for sensitive data in production

### Environment Variable Validation

Create a validation schema to ensure all required environment variables are present:

```typescript
// lib/env-validation.ts
import { z } from 'zod';

const envSchema = z.object({
  // Required for production
  NODE_ENV: z.enum(['development', 'production', 'test']),
  NEXT_PUBLIC_HASHNODE_PUBLICATION_HOST: z.string().min(1),
  
  // Google Calendar (required for scheduling)
  GOOGLE_CLIENT_ID: z.string().min(1),
  GOOGLE_CLIENT_SECRET: z.string().min(1),
  GOOGLE_OAUTH_REFRESH_TOKEN: z.string().min(1),
  GOOGLE_CALENDAR_ID: z.string().email(),
  FIX_SSL_ISSUES: z.string().transform(val => val === 'true'),
  
  // Optional integrations
  OPENAI_API_KEY: z.string().optional(),
  STRIPE_SECRET_KEY: z.string().optional(),
});

export const env = envSchema.parse(process.env);
```

### Production Deployment Security

- Set environment variables in your hosting platform's secure environment variable section
- Use strong, unique values for all secrets (minimum 32 characters)
- Enable 2FA on all service accounts
- Regularly audit and rotate credentials (every 90 days)
- Monitor logs for authentication failures
- Use Vault or similar secret management systems for enterprise deployments
- Implement rate limiting on API endpoints
- Use Content Security Policy (CSP) headers

### OAuth2 Security

- Use HTTPS in production (never HTTP)
- Validate redirect URIs match exactly
- Use state parameters to prevent CSRF attacks
- Implement proper token refresh mechanisms
- Store refresh tokens securely (encrypted at rest)
- Implement token expiration and rotation
- Use PKCE (Proof Key for Code Exchange) for public clients
- Validate JWT tokens properly

### SSL/TLS Security

The `FIX_SSL_ISSUES=true` environment variable addresses Node.js 20+ compatibility with OpenSSL 3.0+:

```typescript
// lib/ssl-fix.ts
if (process.env.FIX_SSL_ISSUES === 'true') {
  // Apply SSL compatibility fixes for Node.js 20+
  process.env.NODE_OPTIONS = '--openssl-legacy-provider';
}
```

**Security Note**: This fix is safe and only affects legacy OpenSSL provider compatibility.

## CI/CD Pipeline

This project includes automated CI/CD workflows:

### GitHub Actions Workflow

The project uses GitHub Actions for:
- **Linting & Type Checking**: Automated code quality checks
- **Testing**: Comprehensive test suite execution
- **Deployment**: Automatic deployment to Vercel on push to main

### Deployment

#### Vercel (Recommended)

1. Connect your GitHub repository to Vercel
2. Set environment variables in Vercel dashboard
3. Deploy automatically on every push to main branch

#### Manual Deployment

```bash
# Build the project
npm run build

# Deploy to your preferred platform
# (Vercel, Netlify, AWS, etc.)
```

### Environment Variables for Production

Set these in your hosting platform:

```bash
# Required for production
NEXT_PUBLIC_HASHNODE_PUBLICATION_HOST=your-production-host
GOOGLE_CLIENT_ID=your-production-client-id
GOOGLE_CLIENT_SECRET=your-production-client-secret
GOOGLE_OAUTH_REFRESH_TOKEN=your-production-refresh-token
OPENAI_API_KEY=your-production-openai-key
FIX_SSL_ISSUES=true
```

## Troubleshooting

### Common Issues

1. **SSL/TLS Errors**: Ensure `FIX_SSL_ISSUES=true` is set
2. **Google Calendar Issues**: Verify OAuth2 credentials and refresh token
3. **Hashnode API Issues**: Check publication host configuration
4. **Build Failures**: Ensure all environment variables are set
5. **Node.js Version Mismatch**: Ensure you're using Node.js 20.11.0+ as specified in requirements

### Google Calendar SSL/TLS Fix Status

✅ **RESOLVED**: The critical SSL/TLS authentication errors have been fixed with the following improvements:

- **OAuth2 Authentication**: Proper server-to-server authentication with refresh tokens
- **SSL Compatibility**: Node.js 20+ compatibility fixes for OpenSSL 3.0+
- **Error Handling**: Graceful fallback to mock data when Google Calendar is unavailable
- **Health Monitoring**: `/api/schedule/health` endpoint for diagnostics

**Environment Variable Required**: `FIX_SSL_ISSUES=true`

This fix ensures the chatbot scheduling functionality works reliably in all environments.

### Getting Help

- Check the [documentation](./docs/) folder for detailed guides
- Review [troubleshooting guides](./docs/development/) for common issues
- Open an issue on GitHub for bugs or feature requests<|MERGE_RESOLUTION|>--- conflicted
+++ resolved
@@ -53,7 +53,6 @@
 
 Set up a comprehensive GitHub Projects v2 board for portfolio management:
 
-<<<<<<< HEAD
 #### Prerequisites
 Before running the setup script, ensure you have the following dependencies installed:
 
@@ -87,12 +86,6 @@
   ```
 
 #### Setup Process
-=======
-**Prerequisites:**
-- [GitHub CLI](https://cli.github.com/) installed and authenticated
-- [jq](https://stedolan.github.io/jq/) installed for JSON processing
-
->>>>>>> dd4cb02d
 ```bash
 # Run the setup script
 bash scripts/setup_portfolio_project.sh
