import { motion } from 'framer-motion';
import { ArrowRightIcon } from 'lucide-react';
import Link from 'next/link';
import portfolioData from '../../../data/portfolio.json';
import { ICON_SPACING } from '../../../lib/button-styles';
import { Button } from '../../ui/button';
import ProjectCard, { Project } from './project-card';
import { SECONDARY_BUTTON_STYLES, ICON_SPACING } from '../../../lib/button-styles';

/**
 * FeaturedProjects component displays a selection of featured portfolio projects
 * with proper error handling, accessibility, and responsive design
 */
export default function FeaturedProjects() {
	// Comprehensive error handling for missing or invalid portfolio data
	if (!portfolioData || !Array.isArray(portfolioData)) {
		console.error('FeaturedProjects: Invalid or missing portfolio data');
		return (
			<section 
				className="bg-white py-20 dark:bg-stone-950"
				aria-label="Featured projects section"
			>
				<div className="container mx-auto px-4 text-center">
					<p className="text-stone-600 dark:text-stone-400">
						Unable to load featured projects. Please try again later.
					</p>
				</div>
			</section>
		);
	}

	// Convert portfolio data to Project interface with error handling
	const featuredProjects: Project[] = portfolioData.slice(0, 3).map((item: any) => {
		// Validate required fields
		if (!item.id || !item.title || !item.description) {
			console.warn('FeaturedProjects: Invalid project data for item:', item);
			return null;
		}

		return {
			id: item.id,
			title: item.title,
			description: item.description,
			image: item.image || '/placeholder-image.jpg', // Fallback image
			tags: item.tags || [],
			caseStudyUrl: item.caseStudyUrl,
			slug: item.slug,
			metrics: item.metrics,
			caseStudyPreview: item.caseStudyPreview,
		};
	}).filter(Boolean); // Remove null entries

	return (
		<section 
			className="bg-white py-16 dark:bg-stone-950"
			aria-label="Featured portfolio projects"
		>
			<div className="container mx-auto px-4">
				{/* Section header with smooth animations */}
				<motion.div
					initial={{ opacity: 0, y: 20 }}
					whileInView={{ opacity: 1, y: 0 }}
					transition={{ duration: 0.8, ease: 'easeOut' }}
					viewport={{ once: true }}
					className="mb-12 text-center"
				>
					<h2 className="mb-3 text-3xl font-bold text-stone-900 md:text-4xl dark:text-stone-100">
						Featured Projects
					</h2>
					<p className="mx-auto max-w-2xl text-lg text-stone-600 dark:text-stone-400">
						A selection of recent projects showcasing modern web development solutions with concrete results and case study insights
					</p>
				</motion.div>

				{/* Projects Grid */}
				<div className="mb-12 grid grid-cols-1 gap-8 md:grid-cols-2 lg:grid-cols-3 lg:items-stretch">
					{featuredProjects.map((project, index) => (
						<ProjectCard key={project.id} project={project} index={index} />
					))}
				</div>

				{/* View All Projects CTA with enhanced accessibility */}
				<motion.div
					initial={{ opacity: 0, y: 20 }}
					whileInView={{ opacity: 1, y: 0 }}
					transition={{ duration: 0.8, delay: 0.3, ease: 'easeOut' }}
					viewport={{ once: true }}
					className="text-center"
				>
					<Button
						size="lg"
						variant="outline"
						className={SECONDARY_BUTTON_STYLES}
						asChild
					>
						<Link 
							href="/projects"
							aria-label="View all portfolio projects"
						>
							View All Projects
<<<<<<< HEAD
							<ArrowRightIcon className={`${ICON_SPACING.right} transition-transform group-hover:translate-x-1`} />
=======
							<ArrowRightIcon 
								className={`${ICON_SPACING.right} transition-transform group-hover:translate-x-1`} 
								aria-hidden="true"
							/>
>>>>>>> b9ba1767
						</Link>
					</Button>
				</motion.div>
			</div>
		</section>
	);
}<|MERGE_RESOLUTION|>--- conflicted
+++ resolved
@@ -2,10 +2,9 @@
 import { ArrowRightIcon } from 'lucide-react';
 import Link from 'next/link';
 import portfolioData from '../../../data/portfolio.json';
-import { ICON_SPACING } from '../../../lib/button-styles';
+import { ICON_SPACING, SECONDARY_BUTTON_STYLES } from '../../../lib/button-styles';
 import { Button } from '../../ui/button';
 import ProjectCard, { Project } from './project-card';
-import { SECONDARY_BUTTON_STYLES, ICON_SPACING } from '../../../lib/button-styles';
 
 /**
  * FeaturedProjects component displays a selection of featured portfolio projects
@@ -98,14 +97,10 @@
 							aria-label="View all portfolio projects"
 						>
 							View All Projects
-<<<<<<< HEAD
-							<ArrowRightIcon className={`${ICON_SPACING.right} transition-transform group-hover:translate-x-1`} />
-=======
 							<ArrowRightIcon 
 								className={`${ICON_SPACING.right} transition-transform group-hover:translate-x-1`} 
 								aria-hidden="true"
 							/>
->>>>>>> b9ba1767
 						</Link>
 					</Button>
 				</motion.div>
