import { motion } from 'framer-motion';
import { ArrowRightIcon, TrendingUpIcon, ClockIcon, UsersIcon, TargetIcon, CheckCircleIcon, BarChart3Icon } from 'lucide-react';
import Image from 'next/image';
import Link from 'next/link';
import { Badge } from '../../ui/badge';
import { Button } from '../../ui/button';
import { Card, CardContent, CardHeader } from '../../ui/card';

export interface Project {
	id: string;
	title: string;
	description: string;
	image: string;
	tags: string[];
	/** Optional case study URL for legacy projects */
	caseStudyUrl?: string;
	/** Optional slug for SEO-friendly project URLs */
	slug?: string;
	/** Optional live URL for deployed projects */
	liveUrl?: string;
	/** Project category */
	category?: string;
	/** Project status */
	status?: string;
	/** Technologies used */
	technologies?: string[];
	/** Client name */
	client?: string;
	/** Industry */
	industry?: string;
	/** Start date */
	startDate?: string;
	/** End date */
	endDate?: string;
	metrics?: {
		performance: {
			loadTimeImprovement: string;
			responseTime: string;
			uptime: string;
		};
		business: {
			[key: string]: string;
		};
	};
	caseStudyPreview?: {
		problem: string;
		solution: string;
		results: string;
	};
}

interface ProjectCardProps {
	project: Project;
	index: number;
}

/**
 * Helper function to determine the project link URL
 * Priority: slug-based URL > case study URL > fallback
 */
const getProjectLink = (project: Project): string => {
	if (project?.slug) {
		return `/projects/${project.slug}`;
	}
	if (project?.caseStudyUrl) {
		return project.caseStudyUrl;
	}
	// Fallback to projects page if no specific link is available
	return '/projects';
};

export default function ProjectCard({ project, index }: ProjectCardProps) {
	// Validate required project data
	if (!project || !project.id || !project.title) {
		console.warn('ProjectCard: Invalid project data provided');
		return null;
	}

	const projectLink = getProjectLink(project);
	const hasCaseStudy = project.caseStudyUrl || project.caseStudyPreview;
<<<<<<< HEAD
	
=======
>>>>>>> 0e52d9c8
	return (
		<motion.div
			initial={{ opacity: 0, y: 20 }}
			whileInView={{ opacity: 1, y: 0 }}
			transition={{ duration: 0.6, delay: index * 0.1, ease: 'easeOut' }}
			viewport={{ once: true }}
			whileHover={{ y: -8 }}
			className="h-full flex touch-manipulation"
		>
<<<<<<< HEAD
			<Card className="group h-full w-full overflow-hidden border-border bg-card transition-all duration-300 hover:border-primary/30 hover:shadow-xl flex flex-col">
				{/* Enhanced Image Section with Better Visual Hierarchy */}
				<div className="relative h-52 overflow-hidden">
=======
			<Card className="group h-full w-full overflow-hidden border-border bg-card transition-all duration-300 hover:border-primary/30 hover:shadow-xl flex flex-col touch-manipulation">
				{/* Image - Mobile Optimized */}
				<div className="relative h-40 sm:h-48 overflow-hidden">
>>>>>>> 0e52d9c8
					<Image
						src={project.image}
						alt={`Screenshot of ${project.title} project - ${project.description}`}
						fill
						className="object-cover transition-transform duration-300 group-hover:scale-105"
						sizes="(max-width: 640px) 100vw, (max-width: 768px) 50vw, (max-width: 1200px) 33vw, 25vw"
						quality={85}
						loading="lazy"
						placeholder="blur"
						blurDataURL="data:image/jpeg;base64,/9j/4AAQSkZJRgABAQAAAQABAAD/2wBDAAYEBQYFBAYGBQYHBwYIChAKCgkJChQODwwQFxQYGBcUFhYaHSUfGhsjHBYWICwgIyYnKSopGR8tMC0oMCUoKSj/2wBDAQcHBwoIChMKChMoGhYaKCgoKCgoKCgoKCgoKCgoKCgoKCgoKCgoKCgoKCgoKCgoKCgoKCgoKCgoKCgoKCgoKCj/wAARCAAIAAoDASIAAhEBAxEB/8QAFQABAQAAAAAAAAAAAAAAAAAAAAv/xAAhEAACAQMDBQAAAAAAAAAAAAABAgMABAUGIWGRkqGx0f/EABUBAQEAAAAAAAAAAAAAAAAAAAMF/8QAGhEAAgIDAAAAAAAAAAAAAAAAAAECEgMRkf/aAAwDAQACEQMRAD8AltJagyeH0AthI5xdrLcNM91BF5pX2HaH9bcfaSXWGaRmknyJckliyjqTzSlT54b6bk+h0R//2Q=="
					/>
					<div className="absolute inset-0 bg-gradient-to-t from-black/60 via-black/20 to-transparent opacity-0 transition-all duration-500 group-hover:opacity-100" />

<<<<<<< HEAD
					{/* Enhanced Technology Tags */}
					{project.tags?.length ? (
						<div className="absolute right-3 top-3 flex flex-wrap gap-1.5 transition-all duration-300 group-hover:scale-105">
							{project.tags.slice(0, 3).map((tag, tagIndex) => (
								<Badge 
									key={tagIndex} 
									variant="secondary" 
									className="bg-white/95 border border-white/60 shadow-lg backdrop-blur-sm text-xs text-stone-900 px-2.5 py-1 font-medium"
=======
					{/* Technology Tags - Mobile Optimized */}
					{project.tags?.length ? (
						<div className="absolute right-2 sm:right-4 top-2 sm:top-4 flex gap-1 sm:gap-1.5 transition-all duration-300 group-hover:scale-105">
							{project.tags.slice(0, 2).map((tag, tagIndex) => (
								<Badge 
									key={tagIndex} 
									variant="secondary" 
									className="bg-white/90 border border-white/50 shadow-lg backdrop-blur-sm text-xs text-stone-900 px-1.5 sm:px-2 py-0.5 sm:py-1 touch-manipulation"
>>>>>>> 0e52d9c8
								>
									{tag}
								</Badge>
							))}
						</div>
					) : null}

					{/* Enhanced Hover Overlay with Case Study Indicator */}
					<div className="absolute inset-0 flex items-center justify-center opacity-0 transition-all duration-300 group-hover:opacity-100">
<<<<<<< HEAD
						<div className="bg-primary/95 text-primary-foreground rounded-lg px-6 py-3 text-sm font-semibold backdrop-blur-sm shadow-lg">
=======
						<div className="bg-primary/95 text-primary-foreground rounded-lg px-4 sm:px-6 py-2 sm:py-3 text-xs sm:text-sm font-semibold backdrop-blur-sm shadow-lg touch-manipulation">
>>>>>>> 0e52d9c8
							{hasCaseStudy ? 'View Case Study' : 'View Project'}
						</div>
					</div>

					{/* Case Study Badge */}
					{hasCaseStudy && (
<<<<<<< HEAD
						<div className="absolute left-3 top-3">
							<Badge className="bg-primary/90 text-primary-foreground border-0 shadow-lg">
=======
						<div className="absolute left-2 sm:left-3 top-2 sm:top-3">
							<Badge className="bg-primary/90 text-primary-foreground border-0 shadow-lg text-xs px-2 py-1">
>>>>>>> 0e52d9c8
								<BarChart3Icon className="w-3 h-3 mr-1" />
								Case Study
							</Badge>
						</div>
					)}
				</div>

<<<<<<< HEAD
				{/* Enhanced Content Section */}
				<CardHeader className="pb-3">
					<h3 className="text-xl font-bold text-foreground transition-colors group-hover:text-primary">
=======
				{/* Content - Mobile Optimized */}
				<CardHeader className="pb-2 px-4 sm:px-6 pt-4 sm:pt-6">
					<h3 className="text-lg sm:text-xl font-bold text-foreground transition-colors group-hover:text-foreground leading-tight">
>>>>>>> 0e52d9c8
						{project.title}
					</h3>
				</CardHeader>

<<<<<<< HEAD
				<CardContent className="flex flex-col flex-1 p-6 pt-0">
					{/* Description */}
					<div className="flex-1 mb-4">
						<p className="leading-relaxed text-muted-foreground text-sm">
=======
				<CardContent className="flex flex-col flex-1 p-4 sm:p-6 pt-2">
					{/* Description - Mobile Optimized */}
					<div className="flex-1 mb-4">
						<p className="text-sm sm:text-base leading-relaxed text-muted-foreground">
>>>>>>> 0e52d9c8
							{project.description}
						</p>
					</div>

<<<<<<< HEAD
					{/* Enhanced Case Study Preview Section */}
					{project.caseStudyPreview && (
						<div className="mb-6 p-4 bg-stone-50 dark:bg-stone-900/50 rounded-lg border border-stone-200 dark:border-stone-800">
							<div className="space-y-3">
								<div className="flex items-start gap-2">
									<TargetIcon className="w-4 h-4 text-primary mt-0.5 flex-shrink-0" />
=======
					{/* Enhanced Case Study Preview Section - Mobile Optimized */}
					{project.caseStudyPreview && (
						<div className="mb-4 sm:mb-6 p-3 sm:p-4 bg-stone-50 dark:bg-stone-900/50 rounded-lg border border-stone-200 dark:border-stone-800">
							<div className="space-y-2 sm:space-y-3">
								<div className="flex items-start gap-2">
									<TargetIcon className="w-3 h-3 sm:w-4 sm:h-4 text-primary mt-0.5 flex-shrink-0" />
>>>>>>> 0e52d9c8
									<div>
										<div className="text-xs font-semibold text-stone-700 dark:text-stone-300 uppercase tracking-wide mb-1">
											Problem
										</div>
<<<<<<< HEAD
										<p className="text-sm text-stone-600 dark:text-stone-400">
=======
										<p className="text-xs sm:text-sm text-stone-600 dark:text-stone-400">
>>>>>>> 0e52d9c8
											{project.caseStudyPreview.problem}
										</p>
									</div>
								</div>
								
								<div className="flex items-start gap-2">
<<<<<<< HEAD
									<CheckCircleIcon className="w-4 h-4 text-green-600 mt-0.5 flex-shrink-0" />
=======
									<CheckCircleIcon className="w-3 h-3 sm:w-4 sm:h-4 text-green-600 mt-0.5 flex-shrink-0" />
>>>>>>> 0e52d9c8
									<div>
										<div className="text-xs font-semibold text-stone-700 dark:text-stone-300 uppercase tracking-wide mb-1">
											Solution
										</div>
<<<<<<< HEAD
										<p className="text-sm text-stone-600 dark:text-stone-400">
=======
										<p className="text-xs sm:text-sm text-stone-600 dark:text-stone-400">
>>>>>>> 0e52d9c8
											{project.caseStudyPreview.solution}
										</p>
									</div>
								</div>
								
								<div className="flex items-start gap-2">
<<<<<<< HEAD
									<TrendingUpIcon className="w-4 h-4 text-blue-600 mt-0.5 flex-shrink-0" />
=======
									<TrendingUpIcon className="w-3 h-3 sm:w-4 sm:h-4 text-blue-600 mt-0.5 flex-shrink-0" />
>>>>>>> 0e52d9c8
									<div>
										<div className="text-xs font-semibold text-stone-700 dark:text-stone-300 uppercase tracking-wide mb-1">
											Results
										</div>
<<<<<<< HEAD
										<p className="text-sm text-stone-600 dark:text-stone-400">
=======
										<p className="text-xs sm:text-sm text-stone-600 dark:text-stone-400">
>>>>>>> 0e52d9c8
											{project.caseStudyPreview.results}
										</p>
									</div>
								</div>
							</div>
						</div>
					)}
<<<<<<< HEAD

					{/* Enhanced Metrics Display */}
					{project.metrics && (
						<div className="mb-6 border-t border-stone-200 dark:border-stone-800 pt-4">
							<div className="grid grid-cols-2 gap-4">
								{/* Performance Metric */}
								{project.metrics.performance?.loadTimeImprovement && (
									<div className="text-center p-3 bg-stone-50 dark:bg-stone-900/30 rounded-lg">
										<div className="text-2xl font-bold text-primary">
											{project.metrics.performance.loadTimeImprovement}
										</div>
										<div className="text-xs text-stone-600 dark:text-stone-400 uppercase tracking-wide font-medium">
											Faster Load Time
										</div>
									</div>
								)}
								
								{/* Business Metric */}
								{project.metrics.business && Object.entries(project.metrics.business).slice(0, 1).map(([key, value]) => (
									<div key={key} className="text-center p-3 bg-stone-50 dark:bg-stone-900/30 rounded-lg">
										<div className="text-2xl font-bold text-primary">
											{value}
										</div>
										<div className="text-xs text-stone-600 dark:text-stone-400 uppercase tracking-wide font-medium">
											{key.replace(/([A-Z])/g, ' $1').replace(/^./, str => str.toUpperCase())}
										</div>
									</div>
								))}
							</div>
						</div>
					)}

					{/* Enhanced CTA Buttons */}
					<div className="space-y-2">
						{hasCaseStudy ? (
							<div className="grid grid-cols-2 gap-2">
								<Button
									variant="default"
									size="sm"
									className="group/btn transition-all duration-300"
=======

					{/* Enhanced Metrics Display - Mobile Optimized */}
					{project.metrics && (
						<div className="mb-4 sm:mb-6 border-t border-stone-200 dark:border-stone-800 pt-3 sm:pt-4">
							<div className="grid grid-cols-2 gap-2 sm:gap-4">
								{/* Performance Metric */}
								{project.metrics.performance?.loadTimeImprovement && (
									<div className="text-center p-2 sm:p-3 bg-stone-50 dark:bg-stone-900/30 rounded-lg">
										<div className="text-lg sm:text-2xl font-bold text-primary">
											{project.metrics.performance.loadTimeImprovement}
										</div>
										<div className="text-xs text-stone-600 dark:text-stone-400 uppercase tracking-wide font-medium">
											Faster Load Time
										</div>
									</div>
								)}
								
								{/* Business Metric */}
								{project.metrics.business && Object.entries(project.metrics.business).slice(0, 1).map(([key, value]) => (
									<div key={key} className="text-center p-2 sm:p-3 bg-stone-50 dark:bg-stone-900/30 rounded-lg">
										<div className="text-lg sm:text-2xl font-bold text-primary">
											{value}
										</div>
										<div className="text-xs text-stone-600 dark:text-stone-400 uppercase tracking-wide font-medium">
											{key.replace(/([A-Z])/g, ' $1').replace(/^./, str => str.toUpperCase())}
										</div>
									</div>
								))}
							</div>
						</div>
					)}

					{/* Enhanced CTA Buttons - Mobile Optimized */}
					<div className="space-y-2">
						{hasCaseStudy ? (
							<div className="grid grid-cols-1 sm:grid-cols-2 gap-2">
								<Button
									variant="default"
									size="sm"
									className="group/btn transition-all duration-300 h-10 sm:h-9 text-xs sm:text-sm touch-manipulation"
>>>>>>> 0e52d9c8
									asChild
								>
									<Link 
										href={projectLink}
										aria-label={`View case study for ${project.title}`}
									>
<<<<<<< HEAD
										<BarChart3Icon className="mr-2 h-4 w-4" />
=======
										<BarChart3Icon className="mr-1 sm:mr-2 h-3 w-3 sm:h-4 sm:w-4" />
>>>>>>> 0e52d9c8
										Case Study
									</Link>
								</Button>
								{project.liveUrl && (
									<Button
										variant="outline"
										size="sm"
<<<<<<< HEAD
										className="group/btn transition-all duration-300"
=======
										className="group/btn transition-all duration-300 h-10 sm:h-9 text-xs sm:text-sm touch-manipulation"
>>>>>>> 0e52d9c8
										asChild
									>
										<Link 
											href={project.liveUrl}
											target="_blank"
											rel="noopener noreferrer"
											aria-label={`View live ${project.title} project`}
										>
<<<<<<< HEAD
											<ArrowRightIcon className="mr-2 h-4 w-4" />
=======
											<ArrowRightIcon className="mr-1 sm:mr-2 h-3 w-3 sm:h-4 sm:w-4" />
>>>>>>> 0e52d9c8
											Live Site
										</Link>
									</Button>
								)}
							</div>
						) : (
							<Button
								variant="outline"
								size="sm"
<<<<<<< HEAD
								className="group/btn w-full transition-all duration-300"
=======
								className="group/btn w-full transition-all duration-300 h-10 sm:h-9 text-xs sm:text-sm touch-manipulation"
>>>>>>> 0e52d9c8
								asChild
							>
								<Link 
									href={projectLink}
									aria-label={`View details for ${project.title} project`}
								>
									View Project
<<<<<<< HEAD
									<ArrowRightIcon className="ml-2 h-4 w-4 transition-transform group-hover/btn:translate-x-1" />
=======
									<ArrowRightIcon className="ml-1 sm:ml-2 h-3 w-3 sm:h-4 sm:w-4 transition-transform group-hover/btn:translate-x-1" />
>>>>>>> 0e52d9c8
								</Link>
							</Button>
						)}
					</div>
				</CardContent>
			</Card>
		</motion.div>
	);
}
<|MERGE_RESOLUTION|>--- conflicted
+++ resolved
@@ -78,10 +78,6 @@
 
 	const projectLink = getProjectLink(project);
 	const hasCaseStudy = project.caseStudyUrl || project.caseStudyPreview;
-<<<<<<< HEAD
-	
-=======
->>>>>>> 0e52d9c8
 	return (
 		<motion.div
 			initial={{ opacity: 0, y: 20 }}
@@ -91,15 +87,9 @@
 			whileHover={{ y: -8 }}
 			className="h-full flex touch-manipulation"
 		>
-<<<<<<< HEAD
-			<Card className="group h-full w-full overflow-hidden border-border bg-card transition-all duration-300 hover:border-primary/30 hover:shadow-xl flex flex-col">
-				{/* Enhanced Image Section with Better Visual Hierarchy */}
-				<div className="relative h-52 overflow-hidden">
-=======
 			<Card className="group h-full w-full overflow-hidden border-border bg-card transition-all duration-300 hover:border-primary/30 hover:shadow-xl flex flex-col touch-manipulation">
-				{/* Image - Mobile Optimized */}
-				<div className="relative h-40 sm:h-48 overflow-hidden">
->>>>>>> 0e52d9c8
+				{/* Enhanced Image Section with Mobile Optimization */}
+				<div className="relative h-40 sm:h-48 md:h-52 overflow-hidden">
 					<Image
 						src={project.image}
 						alt={`Screenshot of ${project.title} project - ${project.description}`}
@@ -113,25 +103,14 @@
 					/>
 					<div className="absolute inset-0 bg-gradient-to-t from-black/60 via-black/20 to-transparent opacity-0 transition-all duration-500 group-hover:opacity-100" />
 
-<<<<<<< HEAD
-					{/* Enhanced Technology Tags */}
+					{/* Enhanced Technology Tags - Mobile Optimized */}
 					{project.tags?.length ? (
-						<div className="absolute right-3 top-3 flex flex-wrap gap-1.5 transition-all duration-300 group-hover:scale-105">
+						<div className="absolute right-2 sm:right-3 md:right-4 top-2 sm:top-3 md:top-4 flex flex-wrap gap-1 sm:gap-1.5 transition-all duration-300 group-hover:scale-105">
 							{project.tags.slice(0, 3).map((tag, tagIndex) => (
 								<Badge 
 									key={tagIndex} 
 									variant="secondary" 
-									className="bg-white/95 border border-white/60 shadow-lg backdrop-blur-sm text-xs text-stone-900 px-2.5 py-1 font-medium"
-=======
-					{/* Technology Tags - Mobile Optimized */}
-					{project.tags?.length ? (
-						<div className="absolute right-2 sm:right-4 top-2 sm:top-4 flex gap-1 sm:gap-1.5 transition-all duration-300 group-hover:scale-105">
-							{project.tags.slice(0, 2).map((tag, tagIndex) => (
-								<Badge 
-									key={tagIndex} 
-									variant="secondary" 
-									className="bg-white/90 border border-white/50 shadow-lg backdrop-blur-sm text-xs text-stone-900 px-1.5 sm:px-2 py-0.5 sm:py-1 touch-manipulation"
->>>>>>> 0e52d9c8
+									className="bg-white/95 border border-white/60 shadow-lg backdrop-blur-sm text-xs text-stone-900 px-1.5 sm:px-2 md:px-2.5 py-0.5 sm:py-1 font-medium touch-manipulation"
 								>
 									{tag}
 								</Badge>
@@ -139,26 +118,17 @@
 						</div>
 					) : null}
 
-					{/* Enhanced Hover Overlay with Case Study Indicator */}
+					{/* Enhanced Hover Overlay with Case Study Indicator - Mobile Optimized */}
 					<div className="absolute inset-0 flex items-center justify-center opacity-0 transition-all duration-300 group-hover:opacity-100">
-<<<<<<< HEAD
-						<div className="bg-primary/95 text-primary-foreground rounded-lg px-6 py-3 text-sm font-semibold backdrop-blur-sm shadow-lg">
-=======
 						<div className="bg-primary/95 text-primary-foreground rounded-lg px-4 sm:px-6 py-2 sm:py-3 text-xs sm:text-sm font-semibold backdrop-blur-sm shadow-lg touch-manipulation">
->>>>>>> 0e52d9c8
 							{hasCaseStudy ? 'View Case Study' : 'View Project'}
 						</div>
 					</div>
 
-					{/* Case Study Badge */}
+					{/* Case Study Badge - Mobile Optimized */}
 					{hasCaseStudy && (
-<<<<<<< HEAD
-						<div className="absolute left-3 top-3">
-							<Badge className="bg-primary/90 text-primary-foreground border-0 shadow-lg">
-=======
 						<div className="absolute left-2 sm:left-3 top-2 sm:top-3">
 							<Badge className="bg-primary/90 text-primary-foreground border-0 shadow-lg text-xs px-2 py-1">
->>>>>>> 0e52d9c8
 								<BarChart3Icon className="w-3 h-3 mr-1" />
 								Case Study
 							</Badge>
@@ -166,98 +136,56 @@
 					)}
 				</div>
 
-<<<<<<< HEAD
-				{/* Enhanced Content Section */}
-				<CardHeader className="pb-3">
-					<h3 className="text-xl font-bold text-foreground transition-colors group-hover:text-primary">
-=======
-				{/* Content - Mobile Optimized */}
+				{/* Enhanced Content Section - Mobile Optimized */}
 				<CardHeader className="pb-2 px-4 sm:px-6 pt-4 sm:pt-6">
-					<h3 className="text-lg sm:text-xl font-bold text-foreground transition-colors group-hover:text-foreground leading-tight">
->>>>>>> 0e52d9c8
+					<h3 className="text-lg sm:text-xl font-bold text-foreground transition-colors group-hover:text-primary leading-tight">
 						{project.title}
 					</h3>
 				</CardHeader>
 
-<<<<<<< HEAD
-				<CardContent className="flex flex-col flex-1 p-6 pt-0">
-					{/* Description */}
-					<div className="flex-1 mb-4">
-						<p className="leading-relaxed text-muted-foreground text-sm">
-=======
 				<CardContent className="flex flex-col flex-1 p-4 sm:p-6 pt-2">
 					{/* Description - Mobile Optimized */}
 					<div className="flex-1 mb-4">
 						<p className="text-sm sm:text-base leading-relaxed text-muted-foreground">
->>>>>>> 0e52d9c8
 							{project.description}
 						</p>
 					</div>
 
-<<<<<<< HEAD
-					{/* Enhanced Case Study Preview Section */}
-					{project.caseStudyPreview && (
-						<div className="mb-6 p-4 bg-stone-50 dark:bg-stone-900/50 rounded-lg border border-stone-200 dark:border-stone-800">
-							<div className="space-y-3">
-								<div className="flex items-start gap-2">
-									<TargetIcon className="w-4 h-4 text-primary mt-0.5 flex-shrink-0" />
-=======
 					{/* Enhanced Case Study Preview Section - Mobile Optimized */}
 					{project.caseStudyPreview && (
 						<div className="mb-4 sm:mb-6 p-3 sm:p-4 bg-stone-50 dark:bg-stone-900/50 rounded-lg border border-stone-200 dark:border-stone-800">
 							<div className="space-y-2 sm:space-y-3">
 								<div className="flex items-start gap-2">
 									<TargetIcon className="w-3 h-3 sm:w-4 sm:h-4 text-primary mt-0.5 flex-shrink-0" />
->>>>>>> 0e52d9c8
 									<div>
 										<div className="text-xs font-semibold text-stone-700 dark:text-stone-300 uppercase tracking-wide mb-1">
 											Problem
 										</div>
-<<<<<<< HEAD
-										<p className="text-sm text-stone-600 dark:text-stone-400">
-=======
 										<p className="text-xs sm:text-sm text-stone-600 dark:text-stone-400">
->>>>>>> 0e52d9c8
 											{project.caseStudyPreview.problem}
 										</p>
 									</div>
 								</div>
 								
 								<div className="flex items-start gap-2">
-<<<<<<< HEAD
-									<CheckCircleIcon className="w-4 h-4 text-green-600 mt-0.5 flex-shrink-0" />
-=======
 									<CheckCircleIcon className="w-3 h-3 sm:w-4 sm:h-4 text-green-600 mt-0.5 flex-shrink-0" />
->>>>>>> 0e52d9c8
 									<div>
 										<div className="text-xs font-semibold text-stone-700 dark:text-stone-300 uppercase tracking-wide mb-1">
 											Solution
 										</div>
-<<<<<<< HEAD
-										<p className="text-sm text-stone-600 dark:text-stone-400">
-=======
 										<p className="text-xs sm:text-sm text-stone-600 dark:text-stone-400">
->>>>>>> 0e52d9c8
 											{project.caseStudyPreview.solution}
 										</p>
 									</div>
 								</div>
 								
 								<div className="flex items-start gap-2">
-<<<<<<< HEAD
-									<TrendingUpIcon className="w-4 h-4 text-blue-600 mt-0.5 flex-shrink-0" />
-=======
 									<TrendingUpIcon className="w-3 h-3 sm:w-4 sm:h-4 text-blue-600 mt-0.5 flex-shrink-0" />
->>>>>>> 0e52d9c8
 									<div>
 										<div className="text-xs font-semibold text-stone-700 dark:text-stone-300 uppercase tracking-wide mb-1">
 											Results
 										</div>
-<<<<<<< HEAD
-										<p className="text-sm text-stone-600 dark:text-stone-400">
-=======
 										<p className="text-xs sm:text-sm text-stone-600 dark:text-stone-400">
->>>>>>> 0e52d9c8
 											{project.caseStudyPreview.results}
 										</p>
 									</div>
@@ -265,48 +193,6 @@
 							</div>
 						</div>
 					)}
-<<<<<<< HEAD
-
-					{/* Enhanced Metrics Display */}
-					{project.metrics && (
-						<div className="mb-6 border-t border-stone-200 dark:border-stone-800 pt-4">
-							<div className="grid grid-cols-2 gap-4">
-								{/* Performance Metric */}
-								{project.metrics.performance?.loadTimeImprovement && (
-									<div className="text-center p-3 bg-stone-50 dark:bg-stone-900/30 rounded-lg">
-										<div className="text-2xl font-bold text-primary">
-											{project.metrics.performance.loadTimeImprovement}
-										</div>
-										<div className="text-xs text-stone-600 dark:text-stone-400 uppercase tracking-wide font-medium">
-											Faster Load Time
-										</div>
-									</div>
-								)}
-								
-								{/* Business Metric */}
-								{project.metrics.business && Object.entries(project.metrics.business).slice(0, 1).map(([key, value]) => (
-									<div key={key} className="text-center p-3 bg-stone-50 dark:bg-stone-900/30 rounded-lg">
-										<div className="text-2xl font-bold text-primary">
-											{value}
-										</div>
-										<div className="text-xs text-stone-600 dark:text-stone-400 uppercase tracking-wide font-medium">
-											{key.replace(/([A-Z])/g, ' $1').replace(/^./, str => str.toUpperCase())}
-										</div>
-									</div>
-								))}
-							</div>
-						</div>
-					)}
-
-					{/* Enhanced CTA Buttons */}
-					<div className="space-y-2">
-						{hasCaseStudy ? (
-							<div className="grid grid-cols-2 gap-2">
-								<Button
-									variant="default"
-									size="sm"
-									className="group/btn transition-all duration-300"
-=======
 
 					{/* Enhanced Metrics Display - Mobile Optimized */}
 					{project.metrics && (
@@ -347,18 +233,13 @@
 									variant="default"
 									size="sm"
 									className="group/btn transition-all duration-300 h-10 sm:h-9 text-xs sm:text-sm touch-manipulation"
->>>>>>> 0e52d9c8
 									asChild
 								>
 									<Link 
 										href={projectLink}
 										aria-label={`View case study for ${project.title}`}
 									>
-<<<<<<< HEAD
-										<BarChart3Icon className="mr-2 h-4 w-4" />
-=======
 										<BarChart3Icon className="mr-1 sm:mr-2 h-3 w-3 sm:h-4 sm:w-4" />
->>>>>>> 0e52d9c8
 										Case Study
 									</Link>
 								</Button>
@@ -366,11 +247,7 @@
 									<Button
 										variant="outline"
 										size="sm"
-<<<<<<< HEAD
-										className="group/btn transition-all duration-300"
-=======
 										className="group/btn transition-all duration-300 h-10 sm:h-9 text-xs sm:text-sm touch-manipulation"
->>>>>>> 0e52d9c8
 										asChild
 									>
 										<Link 
@@ -379,11 +256,7 @@
 											rel="noopener noreferrer"
 											aria-label={`View live ${project.title} project`}
 										>
-<<<<<<< HEAD
-											<ArrowRightIcon className="mr-2 h-4 w-4" />
-=======
 											<ArrowRightIcon className="mr-1 sm:mr-2 h-3 w-3 sm:h-4 sm:w-4" />
->>>>>>> 0e52d9c8
 											Live Site
 										</Link>
 									</Button>
@@ -393,11 +266,7 @@
 							<Button
 								variant="outline"
 								size="sm"
-<<<<<<< HEAD
-								className="group/btn w-full transition-all duration-300"
-=======
 								className="group/btn w-full transition-all duration-300 h-10 sm:h-9 text-xs sm:text-sm touch-manipulation"
->>>>>>> 0e52d9c8
 								asChild
 							>
 								<Link 
@@ -405,11 +274,7 @@
 									aria-label={`View details for ${project.title} project`}
 								>
 									View Project
-<<<<<<< HEAD
-									<ArrowRightIcon className="ml-2 h-4 w-4 transition-transform group-hover/btn:translate-x-1" />
-=======
 									<ArrowRightIcon className="ml-1 sm:ml-2 h-3 w-3 sm:h-4 sm:w-4 transition-transform group-hover/btn:translate-x-1" />
->>>>>>> 0e52d9c8
 								</Link>
 							</Button>
 						)}
