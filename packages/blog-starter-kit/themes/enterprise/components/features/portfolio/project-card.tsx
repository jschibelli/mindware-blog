import { motion } from 'framer-motion';
import { ArrowRightIcon, TrendingUpIcon, ClockIcon, UsersIcon } from 'lucide-react';
import Image from 'next/image';
import Link from 'next/link';
import { Badge } from '../../ui/badge';
import { Button } from '../../ui/button';
import { Card, CardContent, CardHeader } from '../../ui/card';

export interface Project {
	id: string;
	title: string;
	description: string;
	image: string;
	tags: string[];
	/** Optional case study URL for legacy projects */
	caseStudyUrl?: string;
	/** Optional slug for SEO-friendly project URLs */
	slug?: string;
<<<<<<< HEAD
	/** Optional live URL for deployed projects */
	liveUrl?: string;
=======
	metrics?: {
		performance: {
			loadTimeImprovement: string;
			responseTime: string;
			uptime: string;
		};
		business: {
			[key: string]: string;
		};
	};
	caseStudyPreview?: {
		problem: string;
		solution: string;
		results: string;
	};
>>>>>>> dd4cb02d
}

interface ProjectCardProps {
	project: Project;
	index: number;
}

/**
 * Helper function to determine the project link URL
 * Priority: slug-based URL > case study URL > fallback
 */
const getProjectLink = (project: Project): string => {
	if (project?.slug) {
		return `/projects/${project.slug}`;
	}
	if (project?.caseStudyUrl) {
		return project.caseStudyUrl;
	}
	// Fallback to projects page if no specific link is available
	return '/projects';
};

export default function ProjectCard({ project, index }: ProjectCardProps) {
<<<<<<< HEAD
	// Validate required project data
	if (!project || !project.id || !project.title) {
		console.warn('ProjectCard: Invalid project data provided');
		return null;
	}

	const projectLink = getProjectLink(project);

=======
	// Error handling for missing project data
	if (!project) {
		console.warn('ProjectCard: Missing project data');
		return null;
	}

>>>>>>> dd4cb02d
	return (
		<motion.div
			initial={{ opacity: 0, y: 20 }}
			whileInView={{ opacity: 1, y: 0 }}
			transition={{ duration: 0.6, delay: index * 0.1, ease: 'easeOut' }}
			viewport={{ once: true }}
			whileHover={{ y: -8 }}
			className="h-full flex"
		>
			<Card className="group h-full w-full overflow-hidden border-border bg-card transition-all duration-300 hover:border-primary/30 hover:shadow-xl flex flex-col">
				{/* Image */}
				<div className="relative h-48 overflow-hidden">
					<Image
						src={project.image}
						alt={`Screenshot of ${project.title} project - ${project.description}`}
						fill
						className="object-cover transition-transform duration-300 group-hover:scale-105"
						sizes="(max-width: 768px) 100vw, (max-width: 1200px) 50vw, 33vw"
						quality={85}
						loading="lazy"
						placeholder="blur"
						blurDataURL="data:image/jpeg;base64,/9j/4AAQSkZJRgABAQAAAQABAAD/2wBDAAYEBQYFBAYGBQYHBwYIChAKCgkJChQODwwQFxQYGBcUFhYaHSUfGhsjHBYWICwgIyYnKSopGR8tMC0oMCUoKSj/2wBDAQcHBwoIChMKChMoGhYaKCgoKCgoKCgoKCgoKCgoKCgoKCgoKCgoKCgoKCgoKCgoKCgoKCgoKCgoKCgoKCgoKCj/wAARCAAIAAoDASIAAhEBAxEB/8QAFQABAQAAAAAAAAAAAAAAAAAAAAv/xAAhEAACAQMDBQAAAAAAAAAAAAABAgMABAUGIWGRkqGx0f/EABUBAQEAAAAAAAAAAAAAAAAAAAMF/8QAGhEAAgIDAAAAAAAAAAAAAAAAAAECEgMRkf/aAAwDAQACEQMRAD8AltJagyeH0AthI5xdrLcNM91BF5pX2HaH9bcfaSXWGaRmknyJckliyjqTzSlT54b6bk+h0R//2Q=="
					/>
					<div className="absolute inset-0 bg-gradient-to-t from-black/40 via-black/10 to-transparent opacity-0 transition-all duration-500 group-hover:opacity-100" />

					{/* Technology Tags - Positioned in top-right corner */}
					{project.tags?.length ? (
						<div className="absolute right-4 top-4 flex gap-1.5 transition-all duration-300 group-hover:scale-105">
							{project.tags.slice(0, 2).map((tag, tagIndex) => (
								<Badge 
									key={tagIndex} 
									variant="secondary" 
									className="bg-white/90 border border-white/50 shadow-lg backdrop-blur-sm text-xs text-stone-900 px-2 py-1"
								>
									{tag}
								</Badge>
							))}
						</div>
					) : null}

					<div className="absolute inset-0 flex items-center justify-center opacity-0 transition-all duration-300 group-hover:opacity-100">
						<div className="bg-primary/90 text-primary-foreground rounded-full px-4 py-2 text-sm font-medium backdrop-blur-sm">
							View Project
						</div>
					</div>
				</div>

				{/* Content */}
				<CardHeader className="pb-2">
					<h3 className="text-xl font-bold text-foreground transition-colors group-hover:text-foreground">
						{project.title}
					</h3>
				</CardHeader>

<<<<<<< HEAD
				<CardContent className="space-y-4">
					{/* Description */}
					<p className="leading-relaxed text-muted-foreground">
						{project.description}
					</p>

					{/* Tags */}
					{project.tags && project.tags.length > 1 && (
						<div className="flex flex-wrap gap-2">
							{project.tags.slice(1, 3).map((tag, tagIndex) => (
								<Badge key={tagIndex} variant="outline" className="text-xs">
									{tag}
								</Badge>
							))}
						</div>
					)}

					{/* CTA Button */}
					<Button
						variant="outline"
						size="sm"
						className="group/btn w-full transition-all duration-300"
						asChild
					>
						<Link 
							href={projectLink}
							aria-label={`View details for ${project.title} project`}
						>
							View Project
							<ArrowRightIcon className="ml-2 h-4 w-4 transition-transform group-hover/btn:translate-x-1" />
						</Link>
					</Button>
=======
				<CardContent className="flex flex-col flex-1 p-6 pt-2">
					{/* Description - Flexible content area */}
					<div className="flex-1">
						<p className="leading-relaxed text-muted-foreground">
							{project.description}
						</p>
					</div>

					{/* Fixed bottom section for stats and button */}
					<div className="mt-6 space-y-4">
						{/* Key Results - Clean, professional metrics display */}
						{project.metrics && (
							<div className="border-t border-stone-200 pt-4 dark:border-stone-800">
								<div className="grid grid-cols-2 gap-4">
									{/* Performance Metric */}
									{project.metrics.performance?.loadTimeImprovement && (
										<div className="text-center">
											<div className="text-2xl font-bold text-stone-900 dark:text-stone-100">
												{project.metrics.performance.loadTimeImprovement}
											</div>
											<div className="text-xs text-stone-600 dark:text-stone-400 uppercase tracking-wide">
												Faster Load Time
											</div>
										</div>
									)}
									
									{/* Business Metric */}
									{project.metrics.business && Object.entries(project.metrics.business).slice(0, 1).map(([key, value]) => (
										<div key={key} className="text-center">
											<div className="text-2xl font-bold text-stone-900 dark:text-stone-100">
												{value}
											</div>
											<div className="text-xs text-stone-600 dark:text-stone-400 uppercase tracking-wide">
												{key.replace(/([A-Z])/g, ' $1').replace(/^./, str => str.toUpperCase())}
											</div>
										</div>
									))}
								</div>
							</div>
						)}

						{/* CTA Button - Always at bottom */}
						<Button
							variant="outline"
							size="sm"
							className="group/btn w-full transition-all duration-300"
							asChild
						>
							<Link href={project.caseStudyUrl || (project.slug ? `/projects/${project.slug}` : '#')}>
								{project.caseStudyUrl ? 'View Case Study' : 'View Project'}
								<ArrowRightIcon className="ml-2 h-4 w-4 transition-transform group-hover/btn:translate-x-1" />
							</Link>
						</Button>
					</div>
>>>>>>> dd4cb02d
				</CardContent>
			</Card>
		</motion.div>
	);
}<|MERGE_RESOLUTION|>--- conflicted
+++ resolved
@@ -16,10 +16,8 @@
 	caseStudyUrl?: string;
 	/** Optional slug for SEO-friendly project URLs */
 	slug?: string;
-<<<<<<< HEAD
 	/** Optional live URL for deployed projects */
 	liveUrl?: string;
-=======
 	metrics?: {
 		performance: {
 			loadTimeImprovement: string;
@@ -35,7 +33,6 @@
 		solution: string;
 		results: string;
 	};
->>>>>>> dd4cb02d
 }
 
 interface ProjectCardProps {
@@ -59,7 +56,6 @@
 };
 
 export default function ProjectCard({ project, index }: ProjectCardProps) {
-<<<<<<< HEAD
 	// Validate required project data
 	if (!project || !project.id || !project.title) {
 		console.warn('ProjectCard: Invalid project data provided');
@@ -67,15 +63,6 @@
 	}
 
 	const projectLink = getProjectLink(project);
-
-=======
-	// Error handling for missing project data
-	if (!project) {
-		console.warn('ProjectCard: Missing project data');
-		return null;
-	}
-
->>>>>>> dd4cb02d
 	return (
 		<motion.div
 			initial={{ opacity: 0, y: 20 }}
@@ -130,40 +117,6 @@
 					</h3>
 				</CardHeader>
 
-<<<<<<< HEAD
-				<CardContent className="space-y-4">
-					{/* Description */}
-					<p className="leading-relaxed text-muted-foreground">
-						{project.description}
-					</p>
-
-					{/* Tags */}
-					{project.tags && project.tags.length > 1 && (
-						<div className="flex flex-wrap gap-2">
-							{project.tags.slice(1, 3).map((tag, tagIndex) => (
-								<Badge key={tagIndex} variant="outline" className="text-xs">
-									{tag}
-								</Badge>
-							))}
-						</div>
-					)}
-
-					{/* CTA Button */}
-					<Button
-						variant="outline"
-						size="sm"
-						className="group/btn w-full transition-all duration-300"
-						asChild
-					>
-						<Link 
-							href={projectLink}
-							aria-label={`View details for ${project.title} project`}
-						>
-							View Project
-							<ArrowRightIcon className="ml-2 h-4 w-4 transition-transform group-hover/btn:translate-x-1" />
-						</Link>
-					</Button>
-=======
 				<CardContent className="flex flex-col flex-1 p-6 pt-2">
 					{/* Description - Flexible content area */}
 					<div className="flex-1">
@@ -212,13 +165,15 @@
 							className="group/btn w-full transition-all duration-300"
 							asChild
 						>
-							<Link href={project.caseStudyUrl || (project.slug ? `/projects/${project.slug}` : '#')}>
+							<Link 
+								href={projectLink}
+								aria-label={`View details for ${project.title} project`}
+							>
 								{project.caseStudyUrl ? 'View Case Study' : 'View Project'}
 								<ArrowRightIcon className="ml-2 h-4 w-4 transition-transform group-hover/btn:translate-x-1" />
 							</Link>
 						</Button>
 					</div>
->>>>>>> dd4cb02d
 				</CardContent>
 			</Card>
 		</motion.div>
