import { motion } from 'framer-motion';
import { ArrowRightIcon, MailIcon, MessageSquareIcon } from 'lucide-react';
import Image from 'next/image';
import Link from 'next/link';
import { Button } from '../../ui/button';
import { PRIMARY_BUTTON_STYLES, SECONDARY_BUTTON_STYLES, ICON_SPACING } from '../../../lib/button-styles';
<<<<<<< HEAD
import { ClassicHeroProps, HeroContent, HeroCTA, HeroImage, HeroAnimation } from './types';

// Helper function to map hero CTA size to Button size
const mapCTASizeToButtonSize = (size?: string): 'default' | 'sm' | 'lg' | 'icon' => {
	switch (size) {
		case 'sm':
			return 'sm';
		case 'md':
			return 'default';
		case 'lg':
			return 'lg';
		case 'icon':
			return 'icon';
		default:
			return 'lg';
	}
};
=======
import { heroSpacingClasses } from '../../ui/spacing';
import { cn } from '@/lib/utils';
>>>>>>> 2d1d5716

// Animation variants for consistent motion
const fadeInUp = {
	initial: { opacity: 0, y: 20 },
	animate: { opacity: 1, y: 0 },
	transition: { duration: 0.8, ease: 'easeOut' }
};

const fadeInUpDelayed = (delay: number) => ({
	initial: { opacity: 0, y: 20 },
	animate: { opacity: 1, y: 0 },
	transition: { duration: 0.8, delay, ease: 'easeOut' }
});

// Default hero content
const defaultHeroContent: HeroContent = {
	title: "Building Smarter, Faster\nWeb Applications",
	subtitle: "John Schibelli",
	description: "Transforming ideas into high-performance digital experiences that drive business growth. Expert in React, Next.js, and TypeScript with 15+ years of proven results.",
	authorName: "John Schibelli",
	professionalTitle: "Senior Front-End Developer"
};

// Default hero CTAs
const defaultHeroCTAs: HeroCTA[] = [
	{
		text: "Discuss Your Goals",
		href: "/contact",
		variant: "primary",
		size: "lg",
		'aria-label': "Start a conversation about your project goals and business objectives",
		icon: <MessageSquareIcon className={ICON_SPACING.left} />
	},
	{
		text: "See My Results",
		href: "/projects",
		variant: "secondary",
		size: "lg",
		'aria-label': "View proven results and case studies of successful web applications",
		icon: <ArrowRightIcon className={`${ICON_SPACING.right} transition-transform group-hover:translate-x-1`} />
	}
];

// Default background image
const defaultBackgroundImage: HeroImage = {
	src: "/assets/hero/hero-bg.png",
	alt: "Professional background for John Schibelli's portfolio",
	quality: 85,
	priority: true,
	blurDataURL: "data:image/jpeg;base64,/9j/4AAQSkZJRgABAQAAAQABAAD/2wBDAAYEBQYFBAYGBQYHBwYIChAKCgkJChQODwwQFxQYGBcUFhYaHSUfGhsjHBYWICwgIyYnKSopGR8tMC0oMCUoKSj/2wBDAQcHBwoIChMKChMoGhYaKCgoKCgoKCgoKCgoKCgoKCgoKCgoKCgoKCgoKCgoKCgoKCgoKCgoKCgoKCgoKCgoKCj/wAARCAAIAAoDASIAAhEBAxEB/8QAFQABAQAAAAAAAAAAAAAAAAAAAAv/xAAhEAACAQMDBQAAAAAAAAAAAAABAgMABAUGIWGRkqGx0f/EABUBAQEAAAAAAAAAAAAAAAAAAAMF/8QAGhEAAgIDAAAAAAAAAAAAAAAAAAECEgMRkf/aAAwDAQACEQMRAD8AltJagyeH0AthI5xdrLcNM91BF5pX2HaH9bcfaSXWGaRmknyJckliyjqTzSlT54b6bk+h0R//2Q==",
	sizes: "(max-width: 768px) 100vw, (max-width: 1200px) 100vw, 100vw"
};

// Default animation configuration
const defaultAnimation: HeroAnimation = {
	duration: 0.8,
	delay: 0.2,
	ease: 'easeOut',
	enabled: true
};

function Hero({
	content = defaultHeroContent,
	ctas = defaultHeroCTAs,
	backgroundImage = defaultBackgroundImage,
	animation = defaultAnimation,
	enableGradientOverlay = true,
	className = "",
	...props
}: ClassicHeroProps) {
	return (
<<<<<<< HEAD
		<header 
			className={`relative flex min-h-screen items-center justify-center overflow-hidden py-12 md:py-16 ${className}`}
			{...props}
		>
=======
		<header className={cn("relative flex min-h-[400px] items-center justify-center overflow-hidden", heroSpacingClasses.section.default)}>
>>>>>>> 2d1d5716
			{/* Background Image with optimized loading */}
			<div className="absolute inset-0 z-0">
				<Image
					src={backgroundImage.src}
					alt={backgroundImage.alt}
					fill
					className="object-cover"
					priority={backgroundImage.priority}
					sizes={backgroundImage.sizes}
					quality={backgroundImage.quality}
					placeholder={backgroundImage.blurDataURL ? "blur" : undefined}
					blurDataURL={backgroundImage.blurDataURL}
				/>
				{/* Radial gradient overlay for readability */}
				{enableGradientOverlay && (
					<div className="bg-gradient-radial absolute inset-0 from-stone-900/80 via-stone-900/60 to-stone-900/40" />
				)}
			</div>

			{/* Content */}
			<div className={cn(heroSpacingClasses.container.default, "relative z-10 text-center")}>
				<motion.div
					{...fadeInUp}
					className={cn("mx-auto", heroSpacingClasses.content.default)}
				>
					{/* Hero Tagline */}
					<motion.h1
						initial={{ opacity: 0, y: 30 }}
						animate={{ opacity: 1, y: 0 }}
						transition={{ 
							duration: animation.duration, 
							delay: animation.delay, 
							ease: animation.ease 
						}}
						className="text-4xl font-bold tracking-tight text-white leading-tight md:text-6xl lg:text-7xl md:leading-tight lg:leading-tight"
					>
						{content.title.split('\n').map((line, index) => (
							<span key={index}>
								{line}
								{index < content.title.split('\n').length - 1 && <br />}
							</span>
						))}
					</motion.h1>

					{/* Value Proposition */}
					<motion.section
						{...fadeInUpDelayed(0.4)}
						className="space-y-3"
						aria-labelledby="hero-name"
					>
						{content.authorName && (
							<p id="hero-name" className="text-xl font-semibold text-stone-200 md:text-2xl lg:text-3xl">
								{content.authorName}
							</p>
						)}
						{content.professionalTitle && (
							<p className="text-lg font-semibold text-stone-300 md:text-xl lg:text-2xl">
								{content.professionalTitle}
							</p>
						)}
						{content.description && (
							<p className="mx-auto max-w-3xl text-base font-medium leading-relaxed text-stone-300 md:text-lg lg:text-xl">
								{content.description}
							</p>
						)}
					</motion.section>

					{/* Enhanced CTA Button Hierarchy */}
					{ctas && ctas.length > 0 && (
						<motion.nav
							{...fadeInUpDelayed(0.6)}
							className="flex flex-col items-center justify-center gap-4 sm:flex-row sm:gap-6"
							aria-label="Primary navigation actions"
						>
							{ctas.map((cta, index) => (
								<Button
									key={index}
									size={mapCTASizeToButtonSize(cta.size)}
									variant={cta.variant === "primary" ? "default" : cta.variant === "secondary" ? "outline" : cta.variant}
									className={`${
										cta.variant === "primary" ? PRIMARY_BUTTON_STYLES : 
										cta.variant === "secondary" ? SECONDARY_BUTTON_STYLES : ""
									} min-w-[180px] justify-center`}
									asChild
								>
									<Link href={cta.href} aria-label={cta['aria-label']}>
										<span className="flex items-center">
											{cta.icon}
											{cta.text}
											{cta.variant === "primary" && (
												<ArrowRightIcon className={`${ICON_SPACING.right} transition-transform group-hover:translate-x-1`} aria-hidden="true" />
											)}
										</span>
									</Link>
								</Button>
							))}
						</motion.nav>
					)}

					{/* Tertiary CTA: Direct email option */}
					<motion.div
						{...fadeInUpDelayed(0.8)}
						className="flex flex-col items-center justify-center gap-2"
					>
						<p className="text-sm text-stone-300">
							Prefer email? 
							<a 
								href="mailto:john@johnschibelli.com?subject=Project%20Discussion%20-%20Let's%20Talk" 
								className="ml-1 font-semibold text-white underline hover:text-stone-200 transition-colors"
								aria-label="Send email directly to discuss your project"
							>
								Email me directly
							</a>
						</p>
					</motion.div>
				</motion.div>
			</div>

		</header>
	);
}

export default Hero;<|MERGE_RESOLUTION|>--- conflicted
+++ resolved
@@ -4,8 +4,9 @@
 import Link from 'next/link';
 import { Button } from '../../ui/button';
 import { PRIMARY_BUTTON_STYLES, SECONDARY_BUTTON_STYLES, ICON_SPACING } from '../../../lib/button-styles';
-<<<<<<< HEAD
 import { ClassicHeroProps, HeroContent, HeroCTA, HeroImage, HeroAnimation } from './types';
+import { heroSpacingClasses } from '../../ui/spacing';
+import { cn } from '@/lib/utils';
 
 // Helper function to map hero CTA size to Button size
 const mapCTASizeToButtonSize = (size?: string): 'default' | 'sm' | 'lg' | 'icon' => {
@@ -22,10 +23,6 @@
 			return 'lg';
 	}
 };
-=======
-import { heroSpacingClasses } from '../../ui/spacing';
-import { cn } from '@/lib/utils';
->>>>>>> 2d1d5716
 
 // Animation variants for consistent motion
 const fadeInUp = {
@@ -97,14 +94,14 @@
 	...props
 }: ClassicHeroProps) {
 	return (
-<<<<<<< HEAD
 		<header 
-			className={`relative flex min-h-screen items-center justify-center overflow-hidden py-12 md:py-16 ${className}`}
+			className={cn(
+				"relative flex min-h-screen items-center justify-center overflow-hidden",
+				heroSpacingClasses.section.default,
+				className
+			)}
 			{...props}
 		>
-=======
-		<header className={cn("relative flex min-h-[400px] items-center justify-center overflow-hidden", heroSpacingClasses.section.default)}>
->>>>>>> 2d1d5716
 			{/* Background Image with optimized loading */}
 			<div className="absolute inset-0 z-0">
 				<Image
