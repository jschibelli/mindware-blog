import { Button } from '../../ui';
import { ArrowRightIcon } from 'lucide-react';
import Link from 'next/link';
import { useEffect, useState } from 'react';
import { ModernHeroProps, HeroContent, HeroCTA, HeroImage, HeroAnimation } from './types';

// Helper function to map hero CTA size to Button size
const mapCTASizeToButtonSize = (size?: string): 'default' | 'sm' | 'lg' | 'icon' => {
	switch (size) {
		case 'sm':
			return 'sm';
		case 'md':
			return 'default';
		case 'lg':
			return 'lg';
		case 'icon':
			return 'icon';
		default:
			return 'lg';
	}
};

// Default content for modern hero
const defaultContent: HeroContent = {
	title: "Building Smarter, Faster Web Applications",
	subtitle: "Welcome to the Future",
	description: "Transforming ideas into high-performance digital experiences that drive business growth."
};

// Default primary CTA
const defaultPrimaryCTA: HeroCTA = {
	text: "Get Started",
	href: "/contact",
	variant: "primary",
	size: "lg",
	'aria-label': "Start your project journey"
};

// Default secondary CTA
const defaultSecondaryCTA: HeroCTA = {
	text: "Read the Blog",
	href: "/blog",
	variant: "outline",
	size: "lg",
	'aria-label': "Read our latest insights and tutorials"
};

// Default background image
const defaultBackgroundImage: HeroImage = {
	src: '/assets/hero/hero-bg1.png',
	alt: 'Modern hero background',
	quality: 85,
	priority: true
};

// Default animation configuration
const defaultAnimation: HeroAnimation = {
	duration: 1.0,
	delay: 0.1,
	ease: 'easeOut',
	enabled: true
};

export default function ModernHero({
	content = defaultContent,
	primaryCTA = defaultPrimaryCTA,
	secondaryCTA = defaultSecondaryCTA,
	backgroundImage = defaultBackgroundImage,
	animation = defaultAnimation,
	enableIntersectionObserver = true,
	className = "",
	...props
}: ModernHeroProps) {
	const [isVisible, setIsVisible] = useState(false);

	useEffect(() => {
		const observer = new IntersectionObserver(
			([entry]) => {
				if (entry.isIntersecting) {
					setIsVisible(true);
				}
			},
			{ threshold: 0.1 },
		);

		const element = document.querySelector('.hero-container');
		if (element) {
			observer.observe(element);
		}

		return () => {
			if (element) {
				observer.unobserve(element);
			}
		};
	}, []);

	return (
		<div 
			className={`hero-container relative min-h-[400px] overflow-hidden py-12 md:py-16 ${className}`}
			{...props}
		>
			{/* Background image */}
			<div
				className="absolute inset-0 bg-cover bg-center bg-no-repeat"
				style={{
					backgroundImage: `url(${backgroundImage.src})`,
				}}
			/>
			{/* Dark overlay for better text readability */}
			<div className="absolute inset-0 bg-black/40" />

			<div className="container relative mx-auto px-4">
				<div className="mx-auto flex max-w-4xl flex-col items-center justify-center text-center">
					{/* Content Section */}
					<div
						className={`space-y-6 transition-all duration-1000 ease-out ${
							isVisible ? 'translate-y-0 opacity-100' : 'translate-y-8 opacity-0'
						}`}
					>
						<div className="space-y-3">
							{content.subtitle && (
								<h2
									className={`text-xs font-medium uppercase tracking-wider text-stone-200 transition-all delay-200 duration-700 sm:text-sm ${
										isVisible ? 'translate-y-0 opacity-100' : 'translate-y-4 opacity-0'
									}`}
								>
									{content.subtitle}
								</h2>
							)}
							<h1
								className={`hero-title duration-800 text-white transition-all delay-300 ${
									isVisible ? 'translate-y-0 opacity-100' : 'translate-y-6 opacity-0'
								}`}
							>
								{content.title}
							</h1>
						</div>

<<<<<<< HEAD
						<p
							className={`hero-description delay-400 mx-auto max-w-[600px] px-4 text-stone-300 transition-all duration-700 ${
								isVisible ? 'translate-y-0 opacity-100' : 'translate-y-4 opacity-0'
							}`}
						>
							{description}
						</p>
=======
						{content.description && (
							<p
								className={`delay-400 mx-auto max-w-[600px] px-4 text-base leading-relaxed text-stone-300 transition-all duration-700 sm:text-lg ${
									isVisible ? 'translate-y-0 opacity-100' : 'translate-y-4 opacity-0'
								}`}
							>
								{content.description}
							</p>
						)}
>>>>>>> 1d48a787

						{(primaryCTA || secondaryCTA) && (
							<div
								className={`flex flex-col items-center justify-center gap-4 transition-all delay-500 duration-700 sm:flex-row ${
									isVisible ? 'translate-y-0 opacity-100' : 'translate-y-4 opacity-0'
								}`}
							>
								{primaryCTA && (
									<Button
										size={mapCTASizeToButtonSize(primaryCTA.size)}
										variant={primaryCTA.variant === "primary" ? "default" : primaryCTA.variant}
										className="group w-full px-6 py-3 text-sm font-semibold transition-all duration-300 hover:scale-105 hover:shadow-xl sm:w-fit sm:px-8 sm:text-base"
										asChild
									>
										<Link href={primaryCTA.href} aria-label={primaryCTA['aria-label']}>
											{primaryCTA.text}
											{primaryCTA.icon}
										</Link>
									</Button>
								)}
								{secondaryCTA && (
									<Button
										size={mapCTASizeToButtonSize(secondaryCTA.size)}
										variant={secondaryCTA.variant === "primary" ? "default" : secondaryCTA.variant}
										className="group w-full px-6 py-3 text-sm font-semibold transition-all duration-300 hover:scale-105 hover:shadow-xl sm:w-fit sm:px-8 sm:text-base"
										asChild
									>
										<Link href={secondaryCTA.href} aria-label={secondaryCTA['aria-label']}>
											{secondaryCTA.text}
											{secondaryCTA.icon || <ArrowRightIcon className="ml-2 h-4 w-4 transition-transform group-hover:translate-x-1" />}
										</Link>
									</Button>
								)}
							</div>
						)}
					</div>
				</div>
			</div>
		</div>
	);
}<|MERGE_RESOLUTION|>--- conflicted
+++ resolved
@@ -129,7 +129,7 @@
 								</h2>
 							)}
 							<h1
-								className={`hero-title duration-800 text-white transition-all delay-300 ${
+								className={`duration-800 text-3xl font-bold tracking-tight text-white transition-all delay-300 sm:text-4xl md:text-5xl lg:text-6xl xl:text-7xl ${
 									isVisible ? 'translate-y-0 opacity-100' : 'translate-y-6 opacity-0'
 								}`}
 							>
@@ -137,15 +137,6 @@
 							</h1>
 						</div>
 
-<<<<<<< HEAD
-						<p
-							className={`hero-description delay-400 mx-auto max-w-[600px] px-4 text-stone-300 transition-all duration-700 ${
-								isVisible ? 'translate-y-0 opacity-100' : 'translate-y-4 opacity-0'
-							}`}
-						>
-							{description}
-						</p>
-=======
 						{content.description && (
 							<p
 								className={`delay-400 mx-auto max-w-[600px] px-4 text-base leading-relaxed text-stone-300 transition-all duration-700 sm:text-lg ${
@@ -155,7 +146,6 @@
 								{content.description}
 							</p>
 						)}
->>>>>>> 1d48a787
 
 						{(primaryCTA || secondaryCTA) && (
 							<div
