"use client";

import { useTheme } from 'next-themes';
import { Sun, Moon } from 'lucide-react';
import { useEffect, useState } from 'react';

export function ThemeToggle() {
  const { theme, setTheme } = useTheme();
  const [mounted, setMounted] = useState(false);
  const [error, setError] = useState<string | null>(null);
  const [isToggling, setIsToggling] = useState(false);

  useEffect(() => {
    setMounted(true);
  }, []);

  // Clear error when theme changes successfully
  useEffect(() => {
    if (error && !isToggling) {
      setError(null);
    }
  }, [theme, error, isToggling]);

  if (!mounted) {
    return (
      <button
        className="p-2 rounded-md transition-colors hover:bg-stone-100 dark:hover:bg-stone-800 text-stone-600 dark:text-stone-400 hover:text-stone-900 dark:hover:text-stone-100"
        disabled
        aria-label="Theme toggle (loading)"
      >
        <Sun className="h-5 w-5" />
      </button>
    );
  }

<<<<<<< HEAD
  const handleToggleTheme = () => {
    setTheme(theme === 'light' ? 'dark' : 'light');
  };

  return (
    <button
      onClick={handleToggleTheme}
      className="p-2 rounded-md transition-colors hover:bg-slate-100 dark:hover:bg-slate-800 text-slate-600 dark:text-slate-400 hover:text-slate-900 dark:hover:text-slate-100"
      title={`Switch to ${theme === 'light' ? 'dark' : 'light'} theme`}
    >
      {theme === 'light' ? (
        <Moon className="h-5 w-5" />
      ) : (
        <Sun className="h-5 w-5" />
=======
  const handleThemeToggle = () => {
    try {
      setError(null);
      setIsToggling(true);
      const newTheme = theme === 'light' ? 'dark' : 'light';
      setTheme(newTheme);
      
      // Reset toggling state after a short delay
      setTimeout(() => {
        setIsToggling(false);
      }, 200);
    } catch (err) {
      console.error('Error toggling theme:', err);
      setError('Failed to change theme. Please refresh the page.');
      setIsToggling(false);
    }
  };

  return (
    <div className="relative">
      <button
        onClick={handleThemeToggle}
        disabled={isToggling}
        className="p-2 rounded-md transition-colors hover:bg-stone-100 dark:hover:bg-stone-800 text-stone-600 dark:text-stone-400 hover:text-stone-900 dark:hover:text-stone-100 focus:outline-none focus:ring-2 focus:ring-stone-500 focus:ring-offset-2 dark:focus:ring-offset-stone-900 disabled:opacity-50 disabled:cursor-not-allowed"
        title={isToggling ? 'Changing theme...' : `Switch to ${theme === 'light' ? 'dark' : 'light'} theme`}
        aria-label={isToggling ? 'Changing theme...' : `Switch to ${theme === 'light' ? 'dark' : 'light'} theme`}
        aria-pressed={theme === 'dark'}
        aria-describedby={error ? "theme-error" : undefined}
      >
        {isToggling ? (
          <div className="h-5 w-5 animate-spin rounded-full border-2 border-stone-300 border-t-stone-600 dark:border-stone-600 dark:border-t-stone-300" />
        ) : theme === 'light' ? (
          <Moon className="h-5 w-5" />
        ) : (
          <Sun className="h-5 w-5" />
        )}
      </button>
      
      {error && (
        <div 
          id="theme-error"
          className="absolute top-full left-0 mt-1 p-2 bg-red-100 dark:bg-red-900 text-red-800 dark:text-red-200 text-xs rounded shadow-lg z-10"
          role="alert"
          aria-live="polite"
        >
          {error}
        </div>
>>>>>>> ad2314ce
      )}
    </div>
  );
}<|MERGE_RESOLUTION|>--- conflicted
+++ resolved
@@ -33,22 +33,6 @@
     );
   }
 
-<<<<<<< HEAD
-  const handleToggleTheme = () => {
-    setTheme(theme === 'light' ? 'dark' : 'light');
-  };
-
-  return (
-    <button
-      onClick={handleToggleTheme}
-      className="p-2 rounded-md transition-colors hover:bg-slate-100 dark:hover:bg-slate-800 text-slate-600 dark:text-slate-400 hover:text-slate-900 dark:hover:text-slate-100"
-      title={`Switch to ${theme === 'light' ? 'dark' : 'light'} theme`}
-    >
-      {theme === 'light' ? (
-        <Moon className="h-5 w-5" />
-      ) : (
-        <Sun className="h-5 w-5" />
-=======
   const handleThemeToggle = () => {
     try {
       setError(null);
@@ -96,7 +80,6 @@
         >
           {error}
         </div>
->>>>>>> ad2314ce
       )}
     </div>
   );
