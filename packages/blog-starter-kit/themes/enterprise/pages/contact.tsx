import { motion } from 'framer-motion';
import request from 'graphql-request';
<<<<<<< HEAD
import { ClockIcon, MailIcon, MapPinIcon, SendIcon, StarIcon, CheckCircleIcon, ZapIcon } from 'lucide-react';
=======
import { ClockIcon, MailIcon, MapPinIcon, SendIcon, CheckCircleIcon, GlobeIcon } from 'lucide-react';
>>>>>>> 7ce8a2f3
import { GetStaticProps } from 'next';
import { useState } from 'react';
import { AppProvider } from '../components/contexts/appContext';
import Chatbot from '../components/features/chatbot/Chatbot';
import ModernHeader from '../components/features/navigation/modern-header';
import {
	BlueskySVG as BlueskyIcon,
	FacebookSVG as FacebookIcon,
	GithubSVG as GithubIcon,
	LinkedinSVG as LinkedinIcon,
} from '../components/icons';
import { Container } from '../components/shared/container';

import { Layout } from '../components/shared/layout';
import { SEOHead } from '../components/shared/seo-head';
import { Badge, Button } from '../components/ui';
import { generateOrganizationStructuredData } from '../lib/structured-data';
import { PublicationByHostDocument } from '../generated/graphql';

interface Props {
	publication: any;
}

export default function ContactPage({ publication }: Props) {
	const [formData, setFormData] = useState({
		name: '',
		email: '',
		company: '',
		projectType: '',
		message: '',
	});
	const [isSubmitting, setIsSubmitting] = useState(false);
	const [submitStatus, setSubmitStatus] = useState<'idle' | 'success' | 'error'>('idle');

	const handleInputChange = (
		e: React.ChangeEvent<HTMLInputElement | HTMLTextAreaElement | HTMLSelectElement>,
	) => {
		setFormData({
			...formData,
			[e.target.name]: e.target.value,
		});
	};

	const validateForm = () => {
		const errors: string[] = [];
		
		if (!formData.name.trim()) {
			errors.push('Name is required');
		}
		
		if (!formData.email.trim()) {
			errors.push('Email is required');
		} else if (!/^[^\s@]+@[^\s@]+\.[^\s@]+$/.test(formData.email)) {
			errors.push('Please enter a valid email address');
		}
		
		if (!formData.message.trim()) {
			errors.push('Project details are required');
		} else if (formData.message.trim().length < 10) {
			errors.push('Please provide more detailed project information (at least 10 characters)');
		}
		
		return errors;
	};

	const handleSubmit = async (e: React.FormEvent) => {
		e.preventDefault();
		setSubmitStatus('idle');
		
		// Validate form before submission
		const validationErrors = validateForm();
		if (validationErrors.length > 0) {
			setSubmitStatus('error');
			console.error('Form validation errors:', validationErrors);
			// Reset error message after 5 seconds
			setTimeout(() => setSubmitStatus('idle'), 5000);
			return;
		}
		
		setIsSubmitting(true);

		try {
			// Simulate form submission (replace with actual form handling)
			await new Promise(resolve => setTimeout(resolve, 2000));
			
			setIsSubmitting(false);
			setSubmitStatus('success');
			setFormData({
				name: '',
				email: '',
				company: '',
				projectType: '',
				message: '',
			});

			// Reset success message after 5 seconds
			setTimeout(() => setSubmitStatus('idle'), 5000);
		} catch (error) {
			console.error('Form submission error:', error);
			setIsSubmitting(false);
			setSubmitStatus('error');
			// Reset error message after 5 seconds
			setTimeout(() => setSubmitStatus('idle'), 5000);
		}
	};

	return (
		<AppProvider publication={publication}>
			<Layout>
				<SEOHead
					title={`Contact - ${publication.displayTitle || publication.title || 'John Schibelli'}`}
					description="Contact John Schibelli to discuss your next web development project. Get in touch for custom React, Next.js, and TypeScript solutions. Contact us for remote work and local projects."
					keywords={[
						'Contact',
						'Web Development',
						'Project Consultation',
						'Freelance Developer',
						'React Developer',
						'Next.js Developer',
						'TypeScript Developer',
						'Northern New Jersey',
						'Remote Work',
						'Project Quote',
					]}
					canonical="/contact"
					ogType="website"
					structuredData={generateOrganizationStructuredData({
						name: 'John Schibelli',
						description: 'Senior Front-End Developer providing web development services',
						url: 'https://johnschibelli.com',
						contactPoint: {
							telephone: '+1-555-0123',
							contactType: 'customer service',
							email: 'john@schibelli.dev',
						},
						address: {
							streetAddress: 'Northern New Jersey',
							addressLocality: 'New Jersey',
							addressRegion: 'NJ',
							postalCode: '07000',
							addressCountry: 'US',
						},
					})}
				/>
				<ModernHeader publication={publication} />

				<main className="min-h-screen bg-white dark:bg-stone-950">
					{/* Enhanced Hero Section */}
					<section
						className="relative min-h-[500px] overflow-hidden bg-stone-50 py-16 md:py-24 dark:bg-stone-900"
						style={{
							backgroundImage: 'url(/assets/hero/hero-bg4.png)',
							backgroundSize: 'cover',
							backgroundPosition: 'center',
							backgroundRepeat: 'no-repeat',
						}}
					>
						{/* Background Overlay */}
						<div className="absolute inset-0 z-0 bg-stone-50/80 dark:bg-stone-900/80"></div>
						
						{/* Animated Background Elements */}
						<div className="absolute inset-0 z-0">
							<motion.div
								animate={{
									scale: [1, 1.1, 1],
									opacity: [0.1, 0.2, 0.1],
								}}
								transition={{
									duration: 8,
									repeat: Infinity,
									ease: "easeInOut"
								}}
								className="absolute top-1/4 left-1/4 h-32 w-32 rounded-full bg-stone-300/20 dark:bg-stone-600/20"
							/>
							<motion.div
								animate={{
									scale: [1.1, 1, 1.1],
									opacity: [0.15, 0.25, 0.15],
								}}
								transition={{
									duration: 6,
									repeat: Infinity,
									ease: "easeInOut",
									delay: 2
								}}
								className="absolute bottom-1/4 right-1/4 h-24 w-24 rounded-full bg-stone-400/20 dark:bg-stone-500/20"
							/>
						</div>

						{/* Content Overlay */}
						<div className="relative z-10">
							<Container className="px-4">
								<motion.div
									initial={{ opacity: 0, y: 30 }}
									animate={{ opacity: 1, y: 0 }}
									transition={{ duration: 0.8, ease: 'easeOut' }}
									className="mx-auto max-w-5xl text-center"
								>
									{/* Value Proposition Badge */}
									<motion.div
										initial={{ opacity: 0, scale: 0.9 }}
										animate={{ opacity: 1, scale: 1 }}
										transition={{ duration: 0.6, delay: 0.2 }}
										className="mb-6"
									>
										<Badge 
											variant="outline" 
											className="border-stone-300 bg-stone-100/80 px-4 py-2 text-sm font-medium text-stone-700 dark:border-stone-600 dark:bg-stone-800/80 dark:text-stone-300"
										>
											<StarIcon className="mr-2 h-4 w-4 text-amber-500" />
											15+ Years of Proven Results
										</Badge>
									</motion.div>

									{/* Main Headline */}
									<motion.h1 
										initial={{ opacity: 0, y: 20 }}
										animate={{ opacity: 1, y: 0 }}
										transition={{ duration: 0.8, delay: 0.3 }}
										className="mb-6 text-4xl font-bold leading-tight text-stone-900 md:text-6xl lg:text-7xl dark:text-stone-100"
									>
										Building Smarter, Faster
										<br />
										<span className="bg-gradient-to-r from-stone-600 to-stone-800 bg-clip-text text-transparent dark:from-stone-300 dark:to-stone-100">
											Web Applications
										</span>
									</motion.h1>

									{/* Value Proposition Tagline */}
									<motion.p 
										initial={{ opacity: 0, y: 20 }}
										animate={{ opacity: 1, y: 0 }}
										transition={{ duration: 0.8, delay: 0.4 }}
										className="mb-8 text-xl leading-relaxed text-stone-600 md:text-2xl dark:text-stone-400"
									>
										Transform your ideas into exceptional digital experiences with a senior developer who delivers results, not just code.
									</motion.p>

									{/* Key Metrics & Achievements */}
									<motion.div
										initial={{ opacity: 0, y: 20 }}
										animate={{ opacity: 1, y: 0 }}
										transition={{ duration: 0.8, delay: 0.5 }}
										className="mb-8 grid grid-cols-1 gap-4 md:grid-cols-3"
									>
										<div className="flex items-center justify-center gap-3 rounded-lg bg-white/60 px-4 py-3 backdrop-blur-sm dark:bg-stone-800/60">
											<CheckCircleIcon className="h-5 w-5 text-green-600 dark:text-green-400" />
											<div className="text-center">
												<div className="text-lg font-bold text-stone-900 dark:text-stone-100">100%</div>
												<div className="text-sm text-stone-600 dark:text-stone-400">Client Satisfaction</div>
											</div>
										</div>
										<div className="flex items-center justify-center gap-3 rounded-lg bg-white/60 px-4 py-3 backdrop-blur-sm dark:bg-stone-800/60">
											<ZapIcon className="h-5 w-5 text-blue-600 dark:text-blue-400" />
											<div className="text-center">
												<div className="text-lg font-bold text-stone-900 dark:text-stone-100">24h</div>
												<div className="text-sm text-stone-600 dark:text-stone-400">Response Time</div>
											</div>
										</div>
										<div className="flex items-center justify-center gap-3 rounded-lg bg-white/60 px-4 py-3 backdrop-blur-sm dark:bg-stone-800/60">
											<StarIcon className="h-5 w-5 text-amber-600 dark:text-amber-400" />
											<div className="text-center">
												<div className="text-lg font-bold text-stone-900 dark:text-stone-100">15+</div>
												<div className="text-sm text-stone-600 dark:text-stone-400">Years Experience</div>
											</div>
										</div>
									</motion.div>

									{/* Location & Availability Info */}
									<motion.div
										initial={{ opacity: 0, y: 20 }}
										animate={{ opacity: 1, y: 0 }}
										transition={{ duration: 0.8, delay: 0.6 }}
										className="flex flex-wrap justify-center gap-6 text-sm text-stone-500 dark:text-stone-400"
									>
										<div className="flex items-center gap-2">
											<MapPinIcon className="h-4 w-4" />
											<span>Northern New Jersey</span>
										</div>
										<div className="flex items-center gap-2">
											<ClockIcon className="h-4 w-4" />
											<span>Available for New Projects</span>
										</div>
										<div className="flex items-center gap-2">
											<MailIcon className="h-4 w-4" />
											<span>Remote & Local Work</span>
										</div>
									</motion.div>
								</motion.div>
							</Container>
						</div>
					</section>

					{/* Contact Form & Info Section */}
					<section className="bg-white py-20 dark:bg-stone-950">
						<Container className="px-4">
							<div className="mx-auto grid max-w-6xl grid-cols-1 gap-16 lg:grid-cols-2">
								{/* Contact Form */}
								<motion.div
									initial={{ opacity: 0, x: -20 }}
									whileInView={{ opacity: 1, x: 0 }}
									transition={{ duration: 0.8, ease: 'easeOut' }}
									viewport={{ once: true }}
									className="space-y-8"
								>
									<div>
										<h2 className="mb-4 text-3xl font-bold text-stone-900 md:text-4xl dark:text-stone-100">
											Start Your Project
										</h2>
										<p className="text-lg text-stone-600 dark:text-stone-400">
											Tell me about your project and I&apos;ll get back to you within 24 hours.
										</p>
									</div>

									{submitStatus === 'success' ? (
										<motion.div
											initial={{ opacity: 0, scale: 0.95 }}
											animate={{ opacity: 1, scale: 1 }}
											className="rounded-lg border border-green-200 bg-green-50 p-6 dark:border-green-800 dark:bg-green-900/20"
										>
											<div className="flex items-center gap-3">
												<div className="flex h-8 w-8 items-center justify-center rounded-full bg-green-100 dark:bg-green-800">
													<SendIcon className="h-4 w-4 text-green-600 dark:text-green-400" />
												</div>
												<div>
													<h3 className="text-lg font-semibold text-green-800 dark:text-green-200">
														Message Sent!
													</h3>
													<p className="text-green-700 dark:text-green-300">
														Thank you for reaching out. I&apos;ll get back to you within 24 hours.
													</p>
												</div>
											</div>
										</motion.div>
									) : submitStatus === 'error' ? (
										<motion.div
											initial={{ opacity: 0, scale: 0.95 }}
											animate={{ opacity: 1, scale: 1 }}
											className="rounded-lg border border-red-200 bg-red-50 p-6 dark:border-red-800 dark:bg-red-900/20"
										>
											<div className="flex items-center gap-3">
												<div className="flex h-8 w-8 items-center justify-center rounded-full bg-red-100 dark:bg-red-800">
													<SendIcon className="h-4 w-4 text-red-600 dark:text-red-400" />
												</div>
												<div>
													<h3 className="text-lg font-semibold text-red-800 dark:text-red-200">
														Validation Error
													</h3>
													<p className="text-red-700 dark:text-red-300">
														Please check your form inputs and try again.
													</p>
												</div>
											</div>
										</motion.div>
									) : (
										<form onSubmit={handleSubmit} className="space-y-6" role="form" aria-label="Contact form">
											<div className="grid grid-cols-1 gap-6 md:grid-cols-2">
												<div>
													<label
														htmlFor="name"
														className="mb-2 block text-sm font-medium text-stone-700 dark:text-stone-300"
													>
														Name *
													</label>
													<input
														type="text"
														id="name"
														name="name"
														value={formData.name}
														onChange={handleInputChange}
														required
														aria-required="true"
														aria-describedby="name-error"
														className="w-full rounded-lg border border-stone-300 bg-white px-4 py-3 text-stone-900 transition-colors focus:border-transparent focus:ring-2 focus:ring-stone-500 dark:border-stone-600 dark:bg-stone-800 dark:text-stone-100"
														placeholder="Your name"
													/>
												</div>
												<div>
													<label
														htmlFor="email"
														className="mb-2 block text-sm font-medium text-stone-700 dark:text-stone-300"
													>
														Email *
													</label>
													<input
														type="email"
														id="email"
														name="email"
														value={formData.email}
														onChange={handleInputChange}
														required
														aria-required="true"
														aria-describedby="email-error"
														className="w-full rounded-lg border border-stone-300 bg-white px-4 py-3 text-stone-900 transition-colors focus:border-transparent focus:ring-2 focus:ring-stone-500 dark:border-stone-600 dark:bg-stone-800 dark:text-stone-100"
														placeholder="your.email@example.com"
													/>
												</div>
											</div>

											<div>
												<label
													htmlFor="company"
													className="mb-2 block text-sm font-medium text-stone-700 dark:text-stone-300"
												>
													Company
												</label>
												<input
													type="text"
													id="company"
													name="company"
													value={formData.company}
													onChange={handleInputChange}
													className="w-full rounded-lg border border-stone-300 bg-white px-4 py-3 text-stone-900 transition-colors focus:border-transparent focus:ring-2 focus:ring-stone-500 dark:border-stone-600 dark:bg-stone-800 dark:text-stone-100"
													placeholder="Your company (optional)"
												/>
											</div>

											<div>
												<label
													htmlFor="projectType"
													className="mb-2 block text-sm font-medium text-stone-700 dark:text-stone-300"
												>
													Project Type
												</label>
												<select
													id="projectType"
													name="projectType"
													value={formData.projectType}
													onChange={handleInputChange}
													className="w-full rounded-lg border border-stone-300 bg-white px-4 py-3 text-stone-900 transition-colors focus:border-transparent focus:ring-2 focus:ring-stone-500 dark:border-stone-600 dark:bg-stone-800 dark:text-stone-100"
												>
													<option value="">Select project type</option>
													<option value="web-app">Web Application</option>
													<option value="website">Website</option>
													<option value="ecommerce">E-commerce</option>
													<option value="consulting">Consulting</option>
													<option value="maintenance">Maintenance & Support</option>
													<option value="other">Other</option>
												</select>
											</div>

											<div>
												<label
													htmlFor="message"
													className="mb-2 block text-sm font-medium text-stone-700 dark:text-stone-300"
												>
													Project Details *
												</label>
												<textarea
													id="message"
													name="message"
													value={formData.message}
													onChange={handleInputChange}
													required
													aria-required="true"
													aria-describedby="message-error"
													rows={6}
													className="w-full resize-none rounded-lg border border-stone-300 bg-white px-4 py-3 text-stone-900 transition-colors focus:border-transparent focus:ring-2 focus:ring-stone-500 dark:border-stone-600 dark:bg-stone-800 dark:text-stone-100"
													placeholder="Tell me about your project, timeline, budget, and any specific requirements..."
												/>
											</div>

											<Button
												type="submit"
												disabled={isSubmitting}
												size="lg"
												aria-describedby="submit-status"
												className="w-full px-8 py-4 text-lg font-semibold transition-all duration-300 hover:scale-105"
											>
												{isSubmitting ? (
													<div className="flex items-center gap-2">
														<div className="h-5 w-5 animate-spin rounded-full border-2 border-current border-t-transparent" />
														Sending Message...
													</div>
												) : (
													<>
														Send Message
														<SendIcon className="ml-2 h-5 w-5" />
													</>
												)}
											</Button>
										</form>
									)}
								</motion.div>

								{/* Contact Info */}
								<motion.div
									initial={{ opacity: 0, x: 20 }}
									whileInView={{ opacity: 1, x: 0 }}
									transition={{ duration: 0.8, ease: 'easeOut' }}
									viewport={{ once: true }}
									className="space-y-8"
								>
									<div>
										<h2 className="mb-4 text-3xl font-bold text-stone-900 md:text-4xl dark:text-stone-100">
											Get In Touch
										</h2>
										<p className="text-lg text-stone-600 dark:text-stone-400">
											Based in Northern New Jersey, serving clients worldwide with remote
											development services.
										</p>
									</div>

									{/* Professional Contact Information */}
									<div className="space-y-6">
										{/* Primary Email Contact */}
										<div className="flex items-start gap-4">
											<div className="flex h-12 w-12 flex-shrink-0 items-center justify-center rounded-lg bg-primary/10">
												<MailIcon className="h-6 w-6 text-primary" />
											</div>
											<div>
												<h3 className="mb-1 text-lg font-semibold text-stone-900 dark:text-stone-100">
													Professional Email
												</h3>
												<a 
													href="mailto:john@schibelli.dev" 
													className="text-lg font-medium text-primary hover:text-primary/80 transition-colors duration-200"
												>
													john@schibelli.dev
												</a>
												<p className="text-sm text-stone-500 dark:text-stone-500">
													Preferred contact method
												</p>
											</div>
										</div>

										{/* Response Time & Availability */}
										<div className="flex items-start gap-4">
											<div className="flex h-12 w-12 flex-shrink-0 items-center justify-center rounded-lg bg-green-100 dark:bg-green-900/20">
												<CheckCircleIcon className="h-6 w-6 text-green-600 dark:text-green-400" />
											</div>
											<div>
												<h3 className="mb-1 text-lg font-semibold text-stone-900 dark:text-stone-100">
													Response Time
												</h3>
												<p className="text-stone-600 dark:text-stone-400">
													24-hour response guarantee
												</p>
												<p className="text-sm text-stone-500 dark:text-stone-500">
													Currently accepting new projects
												</p>
											</div>
										</div>

										{/* Location & Timezone */}
										<div className="flex items-start gap-4">
											<div className="flex h-12 w-12 flex-shrink-0 items-center justify-center rounded-lg bg-stone-100 dark:bg-stone-800">
												<MapPinIcon className="h-6 w-6 text-stone-600 dark:text-stone-400" />
											</div>
											<div>
												<h3 className="mb-1 text-lg font-semibold text-stone-900 dark:text-stone-100">
													Location & Timezone
												</h3>
												<p className="text-stone-600 dark:text-stone-400">
													Northern New Jersey, USA
												</p>
												<p className="text-sm text-stone-500 dark:text-stone-500">
													UTC-5 (Eastern Time) • Available for remote work worldwide
												</p>
											</div>
										</div>
									</div>

									{/* Services */}
									<div>
										<h3 className="mb-4 text-xl font-semibold text-stone-900 dark:text-stone-100">
											Services I Offer
										</h3>
										<div className="flex flex-wrap gap-2">
											<Badge
												variant="secondary"
											>
												Web Development
											</Badge>
											<Badge
												variant="secondary"
											>
												React & Next.js
											</Badge>
											<Badge
												variant="secondary"
											>
												TypeScript
											</Badge>
											<Badge
												variant="secondary"
											>
												UI/UX Design
											</Badge>
											<Badge
												variant="secondary"
											>
												Consulting
											</Badge>
											<Badge
												variant="secondary"
											>
												Maintenance
											</Badge>
										</div>
									</div>

									{/* Professional Social Media & Networking */}
									<div>
										<h3 className="mb-4 text-xl font-semibold text-stone-900 dark:text-stone-100">
											Professional Presence
										</h3>
										<div className="space-y-4">
											{/* LinkedIn - Professional Network */}
											<div className="flex items-center gap-4">
												<a
													href="https://linkedin.com/in/johnschibelli"
													target="_blank"
													rel="noopener noreferrer"
													aria-label="Connect with John Schibelli on LinkedIn for professional networking, external website, opens in new tab"
													className="flex items-center justify-center rounded-full border border-blue-200 bg-blue-50 p-3 text-blue-600 transition-all duration-200 hover:bg-blue-100 hover:scale-105 dark:border-blue-800 dark:bg-blue-900/20 dark:text-blue-400 dark:hover:bg-blue-900/30"
												>
													<LinkedinIcon className="h-5 w-5 stroke-current" />
												</a>
												<div>
													<p className="font-medium text-stone-900 dark:text-stone-100">LinkedIn</p>
													<p className="text-sm text-stone-600 dark:text-stone-400">Professional networking & career updates</p>
												</div>
											</div>

											{/* GitHub - Technical Portfolio */}
											<div className="flex items-center gap-4">
												<a
													href="https://github.com/jschibelli"
													target="_blank"
													rel="noopener noreferrer"
													aria-label="View John Schibelli's GitHub profile for technical projects and code samples, external website, opens in new tab"
													className="flex items-center justify-center rounded-full border border-stone-200 bg-stone-50 p-3 text-stone-700 transition-all duration-200 hover:bg-stone-100 hover:scale-105 dark:border-stone-700 dark:bg-stone-800 dark:text-stone-300 dark:hover:bg-stone-700"
												>
													<GithubIcon className="h-5 w-5 stroke-current" />
												</a>
												<div>
													<p className="font-medium text-stone-900 dark:text-stone-100">GitHub</p>
													<p className="text-sm text-stone-600 dark:text-stone-400">Open source projects & technical portfolio</p>
												</div>
											</div>

											{/* Twitter/X - Thought Leadership */}
											<div className="flex items-center gap-4">
												<a
													href="https://twitter.com/johnschibelli"
													target="_blank"
													rel="noopener noreferrer"
													aria-label="Follow John Schibelli on Twitter for web development insights and thought leadership, external website, opens in new tab"
													className="flex items-center justify-center rounded-full border border-sky-200 bg-sky-50 p-3 text-sky-600 transition-all duration-200 hover:bg-sky-100 hover:scale-105 dark:border-sky-800 dark:bg-sky-900/20 dark:text-sky-400 dark:hover:bg-sky-900/30"
												>
													<svg className="h-5 w-5" fill="currentColor" viewBox="0 0 24 24">
														<path d="M18.244 2.25h3.308l-7.227 8.26 8.502 11.24H16.17l-5.214-6.817L4.99 21.75H1.68l7.73-8.835L1.254 2.25H8.08l4.713 6.231zm-1.161 17.52h1.833L7.084 4.126H5.117z"/>
													</svg>
												</a>
												<div>
													<p className="font-medium text-stone-900 dark:text-stone-100">Twitter/X</p>
													<p className="text-sm text-stone-600 dark:text-stone-400">Web development insights & industry thoughts</p>
												</div>
											</div>

											{/* Bluesky - Alternative Social */}
											<div className="flex items-center gap-4">
												<a
													href="https://bsky.app/profile/johnschibelli.bsky.social"
													target="_blank"
													rel="noopener noreferrer"
													aria-label="Follow John Schibelli on Bluesky for tech discussions and updates, external website, opens in new tab"
													className="flex items-center justify-center rounded-full border border-cyan-200 bg-cyan-50 p-3 text-cyan-600 transition-all duration-200 hover:bg-cyan-100 hover:scale-105 dark:border-cyan-800 dark:bg-cyan-900/20 dark:text-cyan-400 dark:hover:bg-cyan-900/30"
												>
													<BlueskyIcon className="h-5 w-5 stroke-current" />
												</a>
												<div>
													<p className="font-medium text-stone-900 dark:text-stone-100">Bluesky</p>
													<p className="text-sm text-stone-600 dark:text-stone-400">Tech discussions & community engagement</p>
												</div>
											</div>
										</div>
									</div>

									{/* Contact Preferences */}
									<div>
										<h3 className="mb-4 text-xl font-semibold text-stone-900 dark:text-stone-100">
											Contact Preferences
										</h3>
										<div className="space-y-3">
											<div className="flex items-center gap-3">
												<div className="flex h-8 w-8 items-center justify-center rounded-full bg-primary/10">
													<MailIcon className="h-4 w-4 text-primary" />
												</div>
												<div>
													<p className="font-medium text-stone-900 dark:text-stone-100">Email Preferred</p>
													<p className="text-sm text-stone-600 dark:text-stone-400">Best for project discussions and detailed inquiries</p>
												</div>
											</div>
											<div className="flex items-center gap-3">
												<div className="flex h-8 w-8 items-center justify-center rounded-full bg-stone-100 dark:bg-stone-800">
													<GlobeIcon className="h-4 w-4 text-stone-600 dark:text-stone-400" />
												</div>
												<div>
													<p className="font-medium text-stone-900 dark:text-stone-100">Remote Collaboration</p>
													<p className="text-sm text-stone-600 dark:text-stone-400">Comfortable working across time zones and locations</p>
												</div>
											</div>
											<div className="flex items-center gap-3">
												<div className="flex h-8 w-8 items-center justify-center rounded-full bg-green-100 dark:bg-green-900/20">
													<CheckCircleIcon className="h-4 w-4 text-green-600 dark:text-green-400" />
												</div>
												<div>
													<p className="font-medium text-stone-900 dark:text-stone-100">Quick Response</p>
													<p className="text-sm text-stone-600 dark:text-stone-400">24-hour response time for all inquiries</p>
												</div>
											</div>
										</div>
									</div>
								</motion.div>
							</div>
						</Container>
					</section>
				</main>
				<Chatbot />
			</Layout>
		</AppProvider>
	);
}

export const getStaticProps: GetStaticProps<Props> = async () => {
	const GQL_ENDPOINT = process.env.NEXT_PUBLIC_HASHNODE_GQL_ENDPOINT || 'https://gql.hashnode.com/';
	const host = process.env.NEXT_PUBLIC_HASHNODE_PUBLICATION_HOST || 'mindware.hashnode.dev';

	try {
		const data = await request(GQL_ENDPOINT, PublicationByHostDocument, {
			host: host,
		});

		const publication = data.publication;
		if (!publication) {
			return {
				notFound: true,
			};
		}

		return {
			props: {
				publication,
			},
			revalidate: 1,
		};
	} catch (error) {
		console.error('Error fetching publication data:', error);
		// Return a fallback response to prevent the build from failing
		return {
			props: {
				publication: {
					id: 'fallback',
					title: 'John Schibelli - Senior Front-End Developer',
					displayTitle: 'John Schibelli - Senior Front-End Developer',
					descriptionSEO: 'Senior Front-End Developer with 15+ years of experience',
					url: 'https://mindware.hashnode.dev',
					posts: {
						totalDocuments: 0,
					},
					preferences: {
						logo: null,
					},
					author: {
						name: 'John Schibelli',
						profilePicture: null,
					},
					followersCount: 0,
					isTeam: false,
					favicon: null,
					ogMetaData: {
						image: null,
					},
				} as any,
			},
			revalidate: 1,
		};
	}
};<|MERGE_RESOLUTION|>--- conflicted
+++ resolved
@@ -1,10 +1,6 @@
 import { motion } from 'framer-motion';
 import request from 'graphql-request';
-<<<<<<< HEAD
-import { ClockIcon, MailIcon, MapPinIcon, SendIcon, StarIcon, CheckCircleIcon, ZapIcon } from 'lucide-react';
-=======
-import { ClockIcon, MailIcon, MapPinIcon, SendIcon, CheckCircleIcon, GlobeIcon } from 'lucide-react';
->>>>>>> 7ce8a2f3
+import { ClockIcon, MailIcon, MapPinIcon, SendIcon, StarIcon, CheckCircleIcon, ZapIcon, GlobeIcon } from 'lucide-react';
 import { GetStaticProps } from 'next';
 import { useState } from 'react';
 import { AppProvider } from '../components/contexts/appContext';
