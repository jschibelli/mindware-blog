--- conflicted
+++ resolved
@@ -1,10 +1,6 @@
 import { motion } from 'framer-motion';
 import request from 'graphql-request';
-<<<<<<< HEAD
-import { ArrowRightIcon, CalendarIcon, CodeIcon, ExternalLinkIcon, UsersIcon, X, MapPinIcon, CheckCircleIcon, SearchIcon, AwardIcon } from 'lucide-react';
-=======
-import { ArrowRightIcon, CalendarIcon, CodeIcon, ExternalLinkIcon, UsersIcon, X, SearchIcon, FilterIcon, SortAscIcon, SortDescIcon, ChevronDownIcon } from 'lucide-react';
->>>>>>> ec724917
+import { ArrowRightIcon, CalendarIcon, CodeIcon, ExternalLinkIcon, UsersIcon, X, MapPinIcon, CheckCircleIcon, SearchIcon, AwardIcon, FilterIcon, SortAscIcon, SortDescIcon, ChevronDownIcon } from 'lucide-react';
 import { GetStaticProps } from 'next';
 import Head from 'next/head';
 import Link from 'next/link';
